open Backend;

let a =
  Field.Constant.of_string(
    "7296080957279758407415468581752425029516121466805344781232734728849116493472",
  );
let b =
  Field.Constant.of_string(
    "16213513238399463127589930181672055621146936592900766180517188641980520820846",
  );

type t = (Field.t, Field.t);

let double = ((x, y)) => {
  open Field;
  let x_squared = square(x);
  let lambda = exists_field(() => Constant.(read_var(x) / read_var(y)));
  let bx =
    exists_field(() => {
      let x = read_var(x);
      Constant.(square(read_var(lambda)) - (x + x));
    });
  let by =
    exists_field(() =>
      Constant.(
        read_var(lambda) * (read_var(x) - read_var(bx)) - read_var(y)
      )
    );
  assert_((lambda + lambda) *: y == of_int(3) * x_squared + constant(a));
  assert_(lambda *: lambda == bx + x + x);
  assert_(lambda *: (x - bx) == by + y);
  (bx, by);
};

<<<<<<< HEAD
/* Return x / y. I.e., z such that z * y = x. */
let div_unsafe (x, y) : Field.t = {
  failwith("TODO")
=======
let div_unsafe = (x, y) => {
  let z = exists_field(() => Field.Constant.(read_var(x) / read_var(y)));
  assert_(z *: y == x);
  z;
>>>>>>> 0cdb5e76
};

let add_unsafe = ((ax, ay), (bx, by)) => {
  let lambda = div_unsafe(Field.(by - ay), Field.(bx - ax));
  let cx =
    exists_field(() =>
      Field.Constant.(read_var(lambda) + read_var(ax) + read_var(bx))
    );

  assert_square(lambda, Field.(cx + ax + bx));
  let cy =
    exists_field(() => {
      let lambda = read_var(lambda)
      and ax = read_var(ax)
      and cx = read_var(cx)
      and ay = read_var(ay);
      Field.Constant.(lambda * (ax - cx) - ay);
    });

  assert_(lambda *: Field.(ax - cx) == Field.(cy + ay));
  (cx, cy);
};

module Constant = {
  type t = (Field.Constant.t, Field.Constant.t);
  let double = ((x, y)) => {
    open Field.Constant;
    let lambda = x / y;
    let bx = square(lambda) - (x + x);
    let by = lambda * (x - bx) - y;
    (bx, by);
  };

  let add = ((ax, bx), (ay, by)) => {
    open Field.Constant;
    let lambda = (by - ay) / (bx - ax);
    let cx = lambda + ax + bx;
    let cy = lambda * (ax - cx) - ay;
    (cx, cy);
  };

  let negate = ((x, y)) => (x, Field.Constant.negate(y));
};<|MERGE_RESOLUTION|>--- conflicted
+++ resolved
@@ -32,16 +32,11 @@
   (bx, by);
 };
 
-<<<<<<< HEAD
 /* Return x / y. I.e., z such that z * y = x. */
-let div_unsafe (x, y) : Field.t = {
-  failwith("TODO")
-=======
 let div_unsafe = (x, y) => {
   let z = exists_field(() => Field.Constant.(read_var(x) / read_var(y)));
   assert_(z *: y == x);
   z;
->>>>>>> 0cdb5e76
 };
 
 let add_unsafe = ((ax, ay), (bx, by)) => {
