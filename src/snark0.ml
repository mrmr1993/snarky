module Bignum_bigint = Bigint
module Checked_ast = Checked
open Core_kernel

let () = Camlsnark_c.linkme

let eval_constraints = ref true

let set_eval_constraints b = eval_constraints := b

let reduce_to_prover = ref false

let set_reduce_to_prover b = reduce_to_prover := b

module Runner = struct
  module Make (Backend : Backend_extended.S) = struct
    open Backend
    open Types.Run_state
    open Checked

    type 'prover_state run_state = ('prover_state, Field.t) Types.Run_state.t

    type state = unit run_state

    type ('a, 's, 't) run = 't -> 's run_state -> 's run_state * 'a

    let set_prover_state prover_state
        { system
        ; input
        ; aux
        ; eval_constraints
        ; num_inputs
        ; next_auxiliary
        ; prover_state= _
        ; stack
        ; handler
        ; is_running
        ; as_prover
        ; run_special } =
      { system
      ; input
      ; aux
      ; eval_constraints
      ; num_inputs
      ; next_auxiliary
      ; prover_state
      ; stack
      ; handler
      ; is_running
      ; as_prover
      ; run_special }

    let set_handler handler state = {state with handler}

    let get_handler {handler; _} = handler

    let set_stack stack state = {state with stack}

    let get_stack {stack; _} = stack

    let get_value {num_inputs; input; aux; _} : Cvar.t -> Field.t =
      let get_one i =
        if i <= num_inputs then Field.Vector.get input (i - 1)
        else Field.Vector.get aux (i - num_inputs - 1)
      in
      Cvar.eval get_one

    let store_field_elt {next_auxiliary; aux; _} x =
      let v = !next_auxiliary in
      incr next_auxiliary ;
      Field.Vector.emplace_back aux x ;
      Cvar.Unsafe.of_index v

    let alloc_var {next_auxiliary; _} () =
      let v = !next_auxiliary in
      incr next_auxiliary ; Cvar.Unsafe.of_index v

    let run_as_prover x state =
      match (x, state.prover_state) with
      | Some x, Some s ->
          let old = !(state.as_prover) in
          state.as_prover := true ;
          let s', y = As_prover.run x (get_value state) s in
          state.as_prover := old ;
          ({state with prover_state= Some s'}, Some y)
      | _, _ ->
          (state, None)

    let as_prover x s =
      let s', (_ : unit option) = run_as_prover (Some x) s in
      (s', ())

    let with_label lab t s =
      let {stack; _} = s in
      let s', y = t {s with stack= lab :: stack} in
      ({s' with stack}, y)

    let add_constraint c s =
      if !(s.as_prover) then
        failwith
          "Cannot add a constraint as the prover: the verifier's constraint \
           system will not match." ;
      if s.eval_constraints && not (Constraint.eval c (get_value s)) then
        failwithf "Constraint unsatisfied:\n%s\n%s\n" (Constraint.annotation c)
          (Constraint.stack_to_string s.stack)
          () ;
      Option.iter s.system ~f:(fun system ->
          Constraint.add ~stack:s.stack c system ) ;
      (s, ())

    let with_state p and_then t_sub s =
      let s, s_sub = run_as_prover (Some p) s in
      let s_sub, y = t_sub (set_prover_state s_sub s) in
      let s, (_ : unit option) =
        run_as_prover (Option.map ~f:and_then s_sub.prover_state) s
      in
      (s, y)

    let with_handler h t s =
      let {handler; _} = s in
      let s', y = t {s with handler= Request.Handler.push handler h} in
      ({s' with handler}, y)

    let clear_handler t s =
      let {handler; _} = s in
      let s', y = t {s with handler= Request.Handler.fail} in
      ({s' with handler}, y)

    let exists ~run {Types.Typ.store; alloc; check; _} p s =
      if !(s.as_prover) then
        failwith
          "Cannot create a variable as the prover: the verifier's constraint \
           system will not match." ;
      match s.prover_state with
      | Some ps ->
          let old = !(s.as_prover) in
          s.as_prover := true ;
          let ps, value = Provider.run p s.stack (get_value s) ps s.handler in
          s.as_prover := old ;
          let var = Typ_monads.Store.run (store value) (store_field_elt s) in
          (* TODO: Push a label onto the stack here *)
          let s, () = run (check var) (set_prover_state (Some ()) s) in
          (set_prover_state (Some ps) s, {Handle.var; value= Some value})
      | None ->
          let var = Typ_monads.Alloc.run alloc (alloc_var s) in
          (* TODO: Push a label onto the stack here *)
          let s, () = run (check var) (set_prover_state None s) in
          (set_prover_state None s, {Handle.var; value= None})

    let next_auxiliary s = (s, !(s.next_auxiliary))

    (* INVARIANT: run _ s = (s', _) gives
         (s'.prover_state = Some _) iff (s.prover_state = Some _) *)
    let rec run : type a s. (a, s, Field.t) t -> s run_state -> s run_state * a
        =
     fun t s ->
      match t with
      | As_prover (x, k) ->
          let s, () = as_prover x s in
          run k s
      | Pure x ->
          (s, x)
      | Direct (d, k) ->
          let s, y = d s in
          run (k y) s
      | Reduced (t, d, res, k) ->
          let s, y =
            if Option.is_some s.prover_state && Option.is_none s.system then
              (d s, res)
            else run t s
          in
          run (k y) s
      | With_label (lab, t, k) ->
          let s, y = with_label lab (run t) s in
          run (k y) s
      | Add_constraint (c, t) ->
          let s, () = add_constraint c s in
          run t s
      | With_state (p, and_then, t_sub, k) ->
          let s, y = with_state p and_then (run t_sub) s in
          run (k y) s
      | With_handler (h, t, k) ->
          let s, y = with_handler h (run t) s in
          run (k y) s
      | Clear_handler (t, k) ->
          let s, y = clear_handler (run t) s in
          run (k y) s
      | Exists (typ, p, k) ->
          let s, y = exists ~run typ p s in
          run (k y) s
      | Next_auxiliary k ->
          let s, y = next_auxiliary s in
          run (k y) s

    let dummy_vector = Field.Vector.create ()

    let fake_state next_auxiliary =
      { system= None
      ; input= dummy_vector
      ; aux= dummy_vector
      ; eval_constraints= false
      ; num_inputs= 0
      ; next_auxiliary
      ; prover_state= None
      ; stack= []
      ; handler= Request.Handler.fail
      ; is_running= true
      ; as_prover= ref false
      ; run_special= None }

    let rec flatten_as_prover : type a s.
        int ref -> (a, s, Field.t) t -> (s run_state -> s run_state) * a =
     fun next_auxiliary t ->
      match t with
      | As_prover (x, k) ->
          let f, a = flatten_as_prover next_auxiliary k in
          ( (fun s ->
              let s', (_ : unit option) = run_as_prover (Some x) s in
              f s' )
          , a )
      | Pure x ->
          (Fn.id, x)
      | Direct (d, k) ->
          let _, y = d (fake_state next_auxiliary) in
          let f, a = flatten_as_prover next_auxiliary (k y) in
          ( (fun s ->
              let {prover_state; _} = s in
              let s, _y = d s in
              f (set_prover_state prover_state s) )
          , a )
      | Reduced (t, d, _res, k) ->
          let f, y = flatten_as_prover next_auxiliary t in
          let g, a = flatten_as_prover next_auxiliary (k y) in
          ((fun s -> g (f s)), a)
      | With_label (lab, t, k) ->
          let f, y = flatten_as_prover next_auxiliary t in
          let g, a = flatten_as_prover next_auxiliary (k y) in
          ((fun s -> g (f s)), a)
      | Add_constraint (c, t) ->
          flatten_as_prover next_auxiliary t
      | With_state (p, and_then, t_sub, k) ->
          let f_sub, y = flatten_as_prover next_auxiliary t_sub in
          let f, a = flatten_as_prover next_auxiliary (k y) in
          ( (fun s ->
              let s, s_sub = run_as_prover (Some p) s in
              let s_sub = f_sub (set_prover_state s_sub s) in
              let s, (_ : unit option) =
                run_as_prover (Option.map ~f:and_then s_sub.prover_state) s
              in
              f s )
          , a )
      | With_handler (h, t, k) ->
          let f, y = flatten_as_prover next_auxiliary t in
          let g, a = flatten_as_prover next_auxiliary (k y) in
          ( (fun s ->
              let {handler; _} = s in
              let s' = f {s with handler= Request.Handler.push handler h} in
              g {s' with handler} )
          , a )
      | Clear_handler (t, k) ->
          let f, y = flatten_as_prover next_auxiliary t in
          let g, a = flatten_as_prover next_auxiliary (k y) in
          ( (fun s ->
              let {handler; _} = s in
              let s' = f {s with handler= Request.Handler.fail} in
              g {s' with handler} )
          , a )
      | Exists ({store; alloc; check; _}, p, k) ->
          let var =
            Typ_monads.Alloc.run alloc (alloc_var (fake_state next_auxiliary))
          in
          let f, () = flatten_as_prover next_auxiliary (check var) in
          let handle = {Handle.var; value= None} in
          let g, a = flatten_as_prover next_auxiliary (k handle) in
          ( (fun s ->
              let old = !(s.as_prover) in
              s.as_prover := true ;
              let ps, value =
                Provider.run p s.stack (get_value s)
                  (Option.value_exn s.prover_state)
                  s.handler
              in
              s.as_prover := old ;
              let _var =
                Typ_monads.Store.run (store value) (store_field_elt s)
              in
              let s = f (set_prover_state (Some ()) s) in
              handle.value <- Some value ;
              g (set_prover_state (Some ps) s) )
          , a )
      | Next_auxiliary k ->
          flatten_as_prover next_auxiliary (k !next_auxiliary)

    let reduce_to_prover (type a s) next_auxiliary (t : (a, s, Field.t) t) :
        (a, s, Field.t) t =
      let f, a = flatten_as_prover next_auxiliary t in
      Reduced (t, f, a, return)

    module State = struct
      let make ~num_inputs ~input ~next_auxiliary ~aux ?system
          ?(eval_constraints = !eval_constraints) ?handler (s0 : 's option) =
        next_auxiliary := 1 + num_inputs ;
        (* We can't evaluate the constraints if we are not computing over a value. *)
        let eval_constraints = eval_constraints && Option.is_some s0 in
        Option.iter system ~f:(fun system ->
            R1CS_constraint_system.set_primary_input_size system num_inputs ) ;
        { system
        ; input
        ; aux
        ; eval_constraints
        ; num_inputs
        ; next_auxiliary
        ; prover_state= s0
        ; stack= []
        ; handler= Option.value handler ~default:Request.Handler.fail
        ; is_running= true
        ; as_prover= ref false
        ; run_special= None }
    end
  end
end

module Make_basic
    (Backend : Backend_extended.S)
    (Checked : Checked_intf.Extended with type field = Backend.Field.t) =
struct
  open Backend
  module Checked_S = Checked_intf.Unextend (Checked)

  type field = Field.t

  module Bigint = Bigint
  module Proof = Proof
  module Verification_key = Verification_key
  module Proving_key = Proving_key
  module Keypair = Keypair
  module Var = Var
  module Field0 = Field
  module Cvar = Cvar
  module Linear_combination = Linear_combination
  module Constraint = Constraint

  module Typ_monads = struct
    open Typ_monads

    module Store = struct
      include Restrict_monad.Make2 (Store) (Field)

      let store = Store.store

      let run = Store.run
    end

    module Read = struct
      include Restrict_monad.Make2 (Read) (Field)

      let read = Read.read

      let run = Read.run
    end

    module Alloc = struct
      open Alloc
      include Restrict_monad.Make2 (Alloc) (Field)

      let alloc = alloc

      let run = run

      let size t = size t
    end
  end

  module Handler = struct
    type t = Request.request -> Request.response
  end

  module Typ = struct
    include Types.Typ.T
    module T = Typ.Make (Checked_S)
    include Typ_monads
    include T.T

    type ('var, 'value) t = ('var, 'value, Field.t) T.t

    module Data_spec = struct
      include Typ.Data_spec0

      type ('r_var, 'r_value, 'k_var, 'k_value) t =
        ('r_var, 'r_value, 'k_var, 'k_value, field) T.Data_spec.t

      let size t = T.Data_spec.size t
    end

    let unit : (unit, unit) t = unit ()

    let field : (Cvar.t, Field.t) t = field ()

    (* TODO: Assert that a stored value has the same shape as the template. *)
    module Of_traversable (T : Traversable.S) = struct
      let typ ~template
          ({read; store; alloc; check} : ('elt_var, 'elt_value) t) :
          ('elt_var T.t, 'elt_value T.t) t =
        let traverse_store =
          let module M = T.Traverse (Store) in
          M.f
        in
        let traverse_read =
          let module M = T.Traverse (Read) in
          M.f
        in
        let traverse_alloc =
          let module M = T.Traverse (Alloc) in
          M.f
        in
        let traverse_checked =
          let module M =
            T.Traverse
              (Restrict_monad.Make3
                 (Checked)
                 (struct
                   type t1 = unit

                   type t2 = Field.t
                 end)) in
          M.f
        in
        let read var = traverse_read var ~f:read in
        let store value = traverse_store value ~f:store in
        let alloc = traverse_alloc template ~f:(fun () -> alloc) in
        let check t = Checked.map (traverse_checked t ~f:check) ~f:ignore in
        {read; store; alloc; check}
    end
  end

  module As_prover = struct
    include As_prover.Make (struct
                type field = Field.t
              end)
              (Checked_S)
              (As_prover.Make_basic (Checked_S))

    type ('a, 'prover_state) as_prover = ('a, 'prover_state) t
  end

  module Handle = Handle

  module Checked = struct
    open Types.Checked
    open Types.Run_state

    type ('a, 's) t = ('a, 's, Field.t) Checked.t

    include (
      Checked :
        Checked_intf.Extended
        with type ('a, 's, 'f) t := ('a, 's, 'f) Checked.t
         and type field := field )

    let perform req = request_witness Typ.unit req

    module Runner = Runner.Make (Backend)

    type 'prover_state run_state = 'prover_state Runner.run_state

    let rec constraint_count_aux : type a s s1.
           log:(?start:_ -> _)
        -> auxc:_
        -> int
        -> (a, s, _) Types.Checked.t
        -> int * a =
     fun ~log ~auxc count t0 ->
      match t0 with
      | Pure x ->
          (count, x)
      | Direct (d, k) ->
          let input = Field.Vector.create () in
          let aux = Field.Vector.create () in
          let state =
            Runner.State.make ~num_inputs:0 ~input ~next_auxiliary:auxc ~aux
              None
          in
          let count = ref count in
          let run_special (type a s s1) (x : (a, s, _) Types.Checked.t) =
            let count', a = constraint_count_aux ~log ~auxc !count x in
            count := count' ;
            a
          in
          let state = {state with run_special= Some run_special} in
          let _, x = d state in
          constraint_count_aux ~log ~auxc !count (k x)
      | Reduced (t, _, _, k) ->
          let count, y = constraint_count_aux ~log ~auxc count t in
          constraint_count_aux ~log ~auxc count (k y)
      | As_prover (_x, k) ->
          constraint_count_aux ~log ~auxc count k
      | Add_constraint (_c, t) ->
          constraint_count_aux ~log ~auxc (count + 1) t
      | Next_auxiliary k ->
          constraint_count_aux ~log ~auxc count (k !auxc)
      | With_label (s, t, k) ->
          log ~start:true s count ;
          let count', y = constraint_count_aux ~log ~auxc count t in
          log s count' ;
          constraint_count_aux ~log ~auxc count' (k y)
      | With_state (_p, _and_then, t_sub, k) ->
          let count', y = constraint_count_aux ~log ~auxc count t_sub in
          constraint_count_aux ~log ~auxc count' (k y)
      | With_handler (_h, t, k) ->
          let count, x = constraint_count_aux ~log ~auxc count t in
          constraint_count_aux ~log ~auxc count (k x)
      | Clear_handler (t, k) ->
          let count, x = constraint_count_aux ~log ~auxc count t in
          constraint_count_aux ~log ~auxc count (k x)
      | Exists ({alloc; check; _}, _c, k) ->
          let alloc_var () =
            let v = !auxc in
            incr auxc ; Cvar.Unsafe.of_index v
          in
          let var = Typ.Alloc.run alloc alloc_var in
          (* TODO: Push a label onto the stack here *)
          let count, () = constraint_count_aux ~log ~auxc count (check var) in
          constraint_count_aux ~log ~auxc count (k {Handle.var; value= None})

    let constraint_count ?(log = fun ?start _ _ -> ())
        (t : (_, _, _) Types.Checked.t) : int =
      let next_auxiliary = ref 1 in
      fst (constraint_count_aux ~log ~auxc:next_auxiliary 0 t)

    (* TODO-someday: Add pass to unify variables which have an Equal constraint *)
    let constraint_system ~run ~num_inputs t : R1CS_constraint_system.t =
      let input = Field.Vector.create () in
      let next_auxiliary = ref (1 + num_inputs) in
      let aux = Field.Vector.create () in
      let system = R1CS_constraint_system.create () in
      let state =
        Runner.State.make ~num_inputs ~input ~next_auxiliary ~aux ~system None
      in
      ignore (run t state) ;
      let auxiliary_input_size = !next_auxiliary - (1 + num_inputs) in
      R1CS_constraint_system.set_auxiliary_input_size system
        auxiliary_input_size ;
      system

    let auxiliary_input ?system ~run ~num_inputs
        ?(handlers = ([] : Handler.t list)) t0 s0 (input : Field.Vector.t) :
        Field.Vector.t =
      let next_auxiliary = ref (1 + num_inputs) in
      let aux = Field.Vector.create () in
      let handler =
        List.fold ~init:Request.Handler.fail handlers ~f:(fun handler h ->
            Request.Handler.(push handler (create_single h)) )
      in
      let state =
        Runner.State.make ?system ~num_inputs ~input ~next_auxiliary ~aux
          ~handler (Some s0)
      in
      ignore (run t0 state) ;
      Option.iter system ~f:(fun system ->
          let auxiliary_input_size = !next_auxiliary - (1 + num_inputs) in
          R1CS_constraint_system.set_auxiliary_input_size system
            auxiliary_input_size ) ;
      aux

    let run_and_check' ~run t0 s0 =
      let num_inputs = 0 in
      let input = Field.Vector.create () in
      let next_auxiliary = ref 1 in
      let aux = Field.Vector.create () in
      let system = R1CS_constraint_system.create () in
      let get_value : Cvar.t -> Field.t =
        let get_one v = Field.Vector.get aux (v - 1) in
        Cvar.eval get_one
      in
      let state =
        Runner.State.make ~num_inputs ~input ~next_auxiliary ~aux ~system
          ~eval_constraints:true (Some s0)
      in
      match run t0 state with
      | exception e ->
          Or_error.of_exn e
      | {prover_state= Some s; _}, x ->
          Ok (s, x, get_value)
      | _ ->
          failwith "run_and_check': Expected a value from run, got None."

    let run_unchecked ~run t0 s0 =
      let num_inputs = 0 in
      let input = Field.Vector.create () in
      let next_auxiliary = ref 1 in
      let aux = Field.Vector.create () in
      let state =
        Runner.State.make ~num_inputs ~input ~next_auxiliary ~aux (Some s0)
      in
      match run t0 state with
      | {prover_state= Some s; _}, x ->
          (s, x)
      | _ ->
          failwith "run_unchecked: Expected a value from run, got None."

    let run_and_check ~run t s =
      Or_error.map (run_and_check' ~run t s) ~f:(fun (s, x, get_value) ->
          let s', x = As_prover.run x get_value s in
          (s', x) )

    let check ~run t s = run_and_check' ~run t s |> Result.map ~f:(Fn.const ())

    let equal (x : Cvar.t) (y : Cvar.t) : (Cvar.t Boolean.t, _) t =
      let open Let_syntax in
      let%bind inv =
        exists Typ.field
          ~compute:
            (let open As_prover.Let_syntax in
            let%map x = As_prover.read_var x and y = As_prover.read_var y in
            if Field.equal x y then Field.zero else Field.inv (Field.sub x y))
      and r =
        exists Typ.field
          ~compute:
            (let open As_prover.Let_syntax in
            let%map x = As_prover.read_var x and y = As_prover.read_var y in
            if Field.equal x y then Field.one else Field.zero)
      in
      let%map () =
        let open Constraint in
        let open Cvar in
        assert_all
          [ r1cs ~label:"equals_1" inv (x - y) (Cvar.constant Field.one - r)
          ; r1cs ~label:"equals_2" r (x - y) (Cvar.constant Field.zero) ]
      in
      Boolean.Unsafe.create r

    let mul ?(label = "Checked.mul") (x : Cvar.t) (y : Cvar.t) =
      match (x, y) with
      | Constant x, Constant y ->
          return (Cvar.constant (Field.mul x y))
      | Constant x, _ ->
          return (Cvar.scale y x)
      | _, Constant y ->
          return (Cvar.scale x y)
      | _, _ ->
          with_label label
            (let open Let_syntax in
            let%bind z =
              exists Typ.field
                ~compute:
                  As_prover.(map2 (read_var x) (read_var y) ~f:Field.mul)
            in
            let%map () = assert_r1cs x y z in
            z)

    let square ?(label = "Checked.square") (x : Cvar.t) =
      match x with
      | Constant x ->
          return (Cvar.constant (Field.square x))
      | _ ->
          with_label label
            (let open Let_syntax in
            let%bind z =
              exists Typ.field
                ~compute:As_prover.(map (read_var x) ~f:Field.square)
            in
            let%map () = assert_square x z in
            z)

    (* We get a better stack trace by failing at the call to is_satisfied, so we
     put a bogus value for the inverse to make the constraint system unsat if
     x is zero. *)
    let inv ?(label = "Checked.inv") (x : Cvar.t) =
      match x with
      | Constant x ->
          return (Cvar.constant (Field.inv x))
      | _ ->
          with_label label
            (let open Let_syntax in
            let%bind x_inv =
              exists Typ.field
                ~compute:
                  As_prover.(
                    map (read_var x) ~f:(fun x ->
                        if Field.(equal zero x) then Field.zero
                        else Backend.Field.inv x ))
            in
            let%map () =
              assert_r1cs ~label:"field_inverse" x x_inv
                (Cvar.constant Field.one)
            in
            x_inv)

    let div ?(label = "Checked.div") x y =
      with_label label
        (let open Let_syntax in
        let%bind y_inv = inv y in
        mul x y_inv)

    let%snarkydef_ if_ (b : Cvar.t Boolean.t) ~(then_ : Cvar.t)
        ~(else_ : Cvar.t) =
      let open Let_syntax in
      (* r = e + b (t - e)
      r - e = b (t - e)
    *)
      let b = (b :> Cvar.t) in
      match (then_, else_) with
      | Constant t, Constant e ->
          return Cvar.((t * b) + (e * (constant Field0.one - b)))
      | _, _ ->
          let%bind r =
            exists Typ.field
              ~compute:
                (let open As_prover in
                let open Let_syntax in
                let%bind b = read_var b in
                read Typ.field
                  (if Field.equal b Field.one then then_ else else_))
          in
          let%map () = assert_r1cs b Cvar.(then_ - else_) Cvar.(r - else_) in
          r

    let%snarkydef_ assert_non_zero (v : Cvar.t) =
      let open Let_syntax in
      let%map _ = inv v in
      ()

    module Boolean = struct
      open Boolean.Unsafe

      type var = Cvar.t Boolean.t

      type value = bool

      let true_ : var = create (Cvar.constant Field.one)

      let false_ : var = create (Cvar.constant Field.zero)

      let not (x : var) : var = create Cvar.((true_ :> Cvar.t) - (x :> Cvar.t))

      let if_ b ~(then_ : var) ~(else_ : var) =
        map ~f:create (if_ b ~then_:(then_ :> Cvar.t) ~else_:(else_ :> Cvar.t))

      let ( && ) (x : var) (y : var) =
        (* (x + y)^2 = 2 z + x + y

           x^2 + 2 x*y + y^2 = 2 z + x + y
           x + 2 x*y + y = 2 z + x + y
           2 x*y = 2 z
           x * y = z
        *)
        let x = (x :> Cvar.t) in
        let y = (y :> Cvar.t) in
        let open Let_syntax in
        let%bind z =
          exists Typ.field
            ~compute:
              (let open As_prover in
              let open Let_syntax in
              let%map x = read_var x and y = read_var y in
              if Field.(equal one x) && Field.(equal one y) then Field.one
              else Field.zero)
        in
        let%map () =
          let x_plus_y = Cvar.add x y in
          assert_square x_plus_y Cvar.((Field.of_int 2 * z) + x_plus_y)
        in
        create z

      let ( || ) x y =
        let open Let_syntax in
        let%map both_false = (not x) && not y in
        not both_false

      let any = function
        | [] ->
            return false_
        | [b1] ->
            return b1
        | [b1; b2] ->
            b1 || b2
        | bs ->
            let open Let_syntax in
            let%map all_zero =
              equal (Cvar.sum (bs :> Cvar.t list)) (Cvar.constant Field.zero)
            in
            not all_zero

      let all = function
        | [] ->
            return true_
        | [b1] ->
            return b1
        | [b1; b2] ->
            b1 && b2
        | bs ->
            equal
              (Cvar.constant (Field.of_int (List.length bs)))
              (Cvar.sum (bs :> Cvar.t list))

      let to_constant (b : var) =
        Option.map (Cvar.to_constant (b :> Cvar.t)) ~f:Field.(equal one)

      let var_of_value b = if b then true_ else false_

      let typ : (var, value) Typ.t =
        let open Typ in
        let store b =
          Store.(map (store (if b then Field.one else Field.zero)) ~f:create)
        in
        let read (v : var) =
          let open Read.Let_syntax in
          let%map x = Read.read (v :> Cvar.t) in
          if Field.equal x Field.one then true
          else if Field.equal x Field.zero then false
          else failwith "Boolean.typ: Got non boolean value for variable"
        in
        let alloc = Alloc.(map alloc ~f:create) in
        let check (v : var) =
          Checked.assert_
            (Constraint.boolean ~label:"boolean-alloc" (v :> Cvar.t))
        in
        {read; store; alloc; check}

      let typ_unchecked : (var, value) Typ.t =
        {typ with check= (fun _ -> Checked.return ())}

      let ( lxor ) b1 b2 =
        match (to_constant b1, to_constant b2) with
        | Some b1, Some b2 ->
            return (var_of_value (b1 <> b2))
        | Some true, None ->
            return (not b2)
        | None, Some true ->
            return (not b1)
        | Some false, None ->
            return b2
        | None, Some false ->
            return b1
        | None, None ->
            (* (1 - 2 a) (1 - 2 b) = 1 - 2 c
              1 - 2 (a + b) + 4 a b = 1 - 2 c
              - 2 (a + b) + 4 a b = - 2 c
              (a + b) - 2 a b = c
              2 a b = a + b - c
            *)
            let open Let_syntax in
            let%bind res =
              exists typ_unchecked
                ~compute:
                  As_prover.(
                    map2 ~f:( <> ) (read typ_unchecked b1)
                      (read typ_unchecked b2))
            in
            let%map () =
              let a = (b1 :> Cvar.t) in
              let b = (b2 :> Cvar.t) in
              let c = (res :> Cvar.t) in
              let open Cvar in
              assert_r1cs (a + a) b (a + b - c)
            in
            res

      let equal (a : var) (b : var) = a lxor b >>| not

      let of_field x =
        let open Let_syntax in
        let%map () = assert_ (Constraint.boolean x) in
        create x

      module Unsafe = struct
        let of_cvar (t : Cvar.t) : var = create t
      end

      module Assert = struct
        let ( = ) (x : var) (y : var) = assert_equal (x :> Cvar.t) (y :> Cvar.t)

        let is_true (v : var) = v = true_

        let%snarkydef_ any (bs : var list) =
          assert_non_zero (Cvar.sum (bs :> Cvar.t list))

        let%snarkydef_ all (bs : var list) =
          assert_equal
            (Cvar.sum (bs :> Cvar.t list))
            (Cvar.constant (Field.of_int (List.length bs)))

        let%snarkydef_ exactly_one (bs : var list) =
          assert_equal (Cvar.sum (bs :> Cvar.t list)) (Cvar.constant Field.one)
      end

      module Expr = struct
        type t = Var of var | And of t list | Or of t list | Not of t

        let rec eval t =
          let open Let_syntax in
          match t with
          | Not t ->
              eval t >>| not
          | Var v ->
              return v
          | And ts ->
              Checked.all (List.map ~f:eval ts) >>= all
          | Or ts ->
              Checked.all (List.map ~f:eval ts) >>= any

        let assert_ t = eval t >>= Assert.is_true

        let ( ! ) v = Var v

        let ( && ) x y = And [x; y]

        let ( || ) x y = Or [x; y]

        let not t = Not t

        let any xs = Or xs

        let all xs = And xs
      end
    end

    module Control = struct end

    let two_to_the n =
      let rec go acc i =
        if i = 0 then acc else go (Field0.add acc acc) (i - 1)
      in
      go Field0.one n

    type _ Request.t +=
      | Choose_preimage : Field.t * int -> bool list Request.t

    let choose_preimage_unchecked v ~length =
      exists
        (Typ.list Boolean.typ ~length)
        ~request:
          As_prover.(
            map (read_var v) ~f:(fun x -> Choose_preimage (x, length)))
        ~compute:
          (let open As_prover.Let_syntax in
          let%map x = As_prover.read_var v in
          let x = Bigint.of_field x in
          List.init length ~f:(fun i -> Bigint.test_bit x i))

    let packing_sum (bits : Boolean.var list) =
      let ts, _ =
        List.fold_left bits ~init:([], Field.one) ~f:(fun (acc, c) v ->
            ((c, (v :> Cvar.t)) :: acc, Field.add c c) )
      in
      Cvar.linear_combination ts

    let choose_preimage (v : Cvar.t) ~length : (Boolean.var list, 's) t =
      let open Let_syntax in
      let%bind bits = choose_preimage_unchecked v ~length in
      let lc = packing_sum bits in
      let%map () =
        assert_r1cs ~label:"Choose_preimage" lc (Cvar.constant Field.one) v
      in
      bits

    let choose_preimage_flagged (v : Cvar.t) ~length =
      let open Let_syntax in
      let%bind bits = choose_preimage_unchecked v ~length in
      let lc = packing_sum bits in
      let%map success = equal lc v in
      (bits, `Success success)

    module List =
      Monad_sequence.List (struct
          type nonrec ('a, 's) t = ('a, 's) t

          include (
            Checked_S :
              Checked_intf.S with type ('a, 's, 'f) t := ('a, 's, 'f) Checked.t )
        end)
        (struct
          type t = Boolean.var

          include Boolean
        end)
  end

  module Data_spec = Typ.Data_spec

  module Run = struct
    open Types.Run_state
    open Data_spec

    let alloc_var next_input () =
      let v = !next_input in
      incr next_input ; Cvar.Unsafe.of_index v

    let store_field_elt primary_input next_input x =
      let v = alloc_var next_input () in
      Field.Vector.emplace_back primary_input x ;
      v

    module Proof_system = struct
      type ('checked, 'inputs, 's) proof_system =
        { compute: 'checked
        ; reduced_compute: 'checked Lazy.t
        ; check_inputs: (unit, 's) Checked.t
        ; provide_inputs:
            Field.Vector.t -> (unit, 'inputs) H_list.t -> Field.Vector.t
        ; num_inputs: int
        ; handler: Request.Handler.t
        ; mutable proving_key: Proving_key.t option
        ; mutable verification_key: Verification_key.t option
        ; proving_key_path: string option
        ; verification_key_path: string option }

      let rec allocate_inputs : type checked r2 k1 k2.
             reduce_to_prover:(int ref -> checked -> checked)
          -> (unit, 's) Checked.t
          -> int ref
          -> (checked, unit, k1, k2) t
          -> k1
          -> (checked, k2, 's) proof_system =
       fun ~reduce_to_prover check_inputs next_input t compute ->
        let open Checked in
        match t with
        | [] ->
            { compute
            ; reduced_compute=
                lazy (reduce_to_prover (ref !next_input) compute)
            ; check_inputs= Checked.return ()
            ; provide_inputs= (fun input ([] : (unit, unit) H_list.t) -> input)
            ; num_inputs= !next_input - 1
            ; handler= Request.Handler.fail
            ; proving_key= None
            ; verification_key= None
            ; proving_key_path= None
            ; verification_key_path= None }
        | {alloc; check; store; _} :: t' ->
            let before_input = !next_input in
            let var = Typ.Alloc.run alloc (alloc_var next_input) in
            let after_input = !next_input in
            let compute = compute var in
            let check_inputs =
              let%bind () = check_inputs in
              with_state (As_prover.return ()) (check var)
            in
            let { compute
                ; reduced_compute
                ; check_inputs
                ; provide_inputs
                ; num_inputs
                ; handler
                ; proving_key
                ; verification_key
                ; proving_key_path
                ; verification_key_path } =
              allocate_inputs ~reduce_to_prover check_inputs next_input t'
                compute
            in
            let provide_inputs input H_list.(value :: values) =
              (* NOTE: We assume here that [store] and [alloc] allocate their
                 variables in the same way, and order them the same way in
                 their output.
                 This is "safe", in that you could never generate a proof when
                 they deviated previously, since the constraints system we
                 generate the keys for and the one satisfied by the prover
                 would be different.
                 Thus, here we only store the values, with the understanding
                 that the values passed from [alloc] above should already be
                 identical. *)
              let next_input = ref before_input in
              let store_field_elt = store_field_elt input next_input in
              let _var = Typ.Store.run (store value) store_field_elt in
              if not (Int.equal !next_input after_input) then
                failwithf
                  "allocate_inputs: Cannot work with this Typ.t. The alloc \
                   method allocates %i field elements, but the store method \
                   allocates %i."
                  (after_input - before_input)
                  (!next_input - before_input)
                  ()
              else provide_inputs input values
            in
            { compute
            ; reduced_compute
            ; check_inputs
            ; provide_inputs
            ; num_inputs
            ; handler
            ; proving_key
            ; verification_key
            ; proving_key_path
            ; verification_key_path }

      let create ~reduce_to_prover ?proving_key ?verification_key
          ?proving_key_path ?verification_key_path
          ?(handlers = ([] : Handler.t list)) ?(reduce = false) ~public_input
          compute =
        let next_input = ref 1 in
        let proof_system =
          allocate_inputs ~reduce_to_prover (Checked.return ()) next_input
            public_input compute
        in
        let force x = ignore (Lazy.force x) in
        if reduce then ignore (force proof_system.reduced_compute) else () ;
        let handler =
          List.fold ~init:proof_system.handler handlers ~f:(fun handler h ->
              Request.Handler.(push handler (create_single h)) )
        in
        { proof_system with
          proving_key
        ; verification_key
        ; proving_key_path
        ; verification_key_path
        ; handler }

      let run_proof_system ~run ?(reduce = !reduce_to_prover) ~input ?system
          ?eval_constraints ?(handlers = ([] : Handler.t list)) proof_system s
          =
        let {num_inputs; _} = proof_system in
        let handler =
          List.fold ~init:proof_system.handler handlers ~f:(fun handler h ->
              Request.Handler.(push handler (create_single h)) )
        in
        let prover_state =
          Checked.Runner.State.make ~num_inputs ~input
            ~next_auxiliary:(ref (num_inputs + 1))
            ~aux:(Field.Vector.create ()) ?system ?eval_constraints ~handler s
        in
        let prover_state, () =
          Checked.run proof_system.check_inputs prover_state
        in
        let compute =
          if reduce && not (Option.is_some prover_state.system) then
            Lazy.force proof_system.reduced_compute
          else proof_system.compute
        in
        let prover_state, a = run compute prover_state in
        Option.iter prover_state.system ~f:(fun system ->
            let aux_input_size =
              !(prover_state.next_auxiliary) - (1 + num_inputs)
            in
            R1CS_constraint_system.set_auxiliary_input_size system
              aux_input_size ) ;
        (prover_state, a)

      let constraint_system ~run proof_system =
        let input = Field.Vector.create () in
        let system = R1CS_constraint_system.create () in
        ignore (run_proof_system ~run ~input ~system proof_system None) ;
        system

      let digest ~run proof_system =
        let system = constraint_system ~run proof_system in
        R1CS_constraint_system.digest system

      let generate_keypair ~run proof_system =
        let keypair = Keypair.generate (constraint_system ~run proof_system) in
        proof_system.proving_key <- Some keypair.pk ;
        proof_system.verification_key <- Some keypair.vk ;
        (* Write keys to the corresponding files. *)
        Option.iter proof_system.proving_key_path ~f:(fun path ->
            Out_channel.write_all path ~data:(Proving_key.to_string keypair.pk)
        ) ;
        Option.iter proof_system.verification_key_path ~f:(fun path ->
            Out_channel.write_all path
              ~data:(Verification_key.to_string keypair.vk) ) ;
        keypair

      let run_with_input ~run ?reduce ~public_input ?system ?eval_constraints
          ?handlers proof_system s =
        let input =
          proof_system.provide_inputs (Field.Vector.create ()) public_input
        in
        let ({prover_state= s; _} as state), a =
          run_proof_system ~run ?reduce ~input ?system ?eval_constraints
            ?handlers proof_system (Some s)
        in
        match s with
        | Some s ->
            (s, a, state)
        | None ->
            failwith
              "run_with_input: Expected a value from run_proof_system, got \
               None."

<<<<<<< HEAD
      let run_unchecked ~run ~public_input ?handlers ?reduce proof_system s =
        let s, a, _ =
          run_with_input ~run ?reduce ~public_input ?handlers proof_system s
=======
      let run_unchecked ~run ~public_input ?handlers proof_system eval s =
        let s, a, state =
          run_with_input ~run ~public_input ?handlers proof_system s
>>>>>>> 70a71cb2
        in
        As_prover.run (eval a) (Checked.Runner.get_value state) s

      let run_checked' ~run ~public_input ?handlers ?reduce proof_system s =
        let system = R1CS_constraint_system.create () in
        match
          run_with_input ~run ?reduce ~public_input ~system
            ~eval_constraints:true ?handlers proof_system s
        with
        | exception e ->
            Or_error.of_exn e
        | s, x, state ->
            Ok (s, x, state)

<<<<<<< HEAD
      let run_checked ~run ~public_input ?handlers ?reduce proof_system s =
        Or_error.map
          (run_checked' ~run ?reduce ~public_input ?handlers proof_system s)
=======
      let run_checked ~run ~public_input ?handlers proof_system eval s =
        Or_error.map (run_checked' ~run ~public_input ?handlers proof_system s)
>>>>>>> 70a71cb2
          ~f:(fun (s, x, state) ->
            let s', x =
              As_prover.run (eval x) (Checked.Runner.get_value state) s
            in
            (s', x) )

      let check ~run ~public_input ?handlers ?reduce proof_system s =
        Or_error.map ~f:(Fn.const ())
          (run_checked' ~run ?reduce ~public_input ?handlers proof_system s)

      let read_proving_key proof_system =
        match proof_system.proving_key_path with
        | Some path ->
            Some (Proving_key.of_string (In_channel.read_all path))
        | None ->
            None

      let read_verification_key proof_system =
        match proof_system.verification_key_path with
        | Some path ->
            Some (Verification_key.of_string (In_channel.read_all path))
        | None ->
            None

      let prove ~run ~public_input ?proving_key ?handlers ?reduce ?message
          proof_system s =
        let proving_key =
          List.find_map_exn
            ~f:(fun f -> f ())
            [ (fun () -> proving_key)
            ; (fun () -> proof_system.proving_key)
            ; (fun () -> read_proving_key proof_system)
            ; (fun () -> Some (generate_keypair ~run proof_system).pk) ]
        in
        let _, _, state =
          run_with_input ~run ?reduce ~public_input ?handlers proof_system s
        in
        let {input; aux; _} = state in
        Proof.create ?message proving_key ~primary:input ~auxiliary:aux

      let verify ~run ~public_input ?verification_key ?message proof_system
          proof =
        let input =
          proof_system.provide_inputs (Field.Vector.create ()) public_input
        in
        let verification_key =
          List.find_map_exn
            ~f:(fun f -> f ())
            [ (fun () -> verification_key)
            ; (fun () -> proof_system.verification_key)
            ; (fun () -> read_verification_key proof_system)
            ; (fun () ->
                failwith
                  "Could not verify the proof; no verification key has been \
                   provided." ) ]
        in
        Proof.verify ?message proof verification_key input
    end

    let rec collect_input_constraints : type checked s r2 k1 k2.
        int ref -> (checked, r2, k1, k2) t -> k1 -> (checked, s) Checked.t =
     fun next_input t k ->
      let open Checked in
      match t with
      | [] ->
          Checked.return k
      | {alloc; check; _} :: t' ->
          let var = Typ.Alloc.run alloc (alloc_var next_input) in
          let r = collect_input_constraints next_input t' (k var) in
          let%map () = with_state (As_prover.return ()) (check var)
          and r = r in
          r

    let r1cs_h : type a s checked r2 k1 k2.
           run:(a, s, checked) Checked.Runner.run
        -> int ref
        -> (checked, r2, k1, k2) t
        -> k1
        -> R1CS_constraint_system.t =
     fun ~run next_input t k ->
      let r = collect_input_constraints next_input t k in
      let run_in_run r state =
        let state, x = Checked.run r state in
        run x state
      in
      Checked.constraint_system ~run:run_in_run ~num_inputs:(!next_input - 1) r

    let constraint_system (type a s checked k_var k_val) :
           run:(a, s, checked) Checked.Runner.run
        -> exposing:(checked, _, 'k_var, _) t
        -> 'k_var
        -> R1CS_constraint_system.t =
     fun ~run ~exposing k -> r1cs_h ~run (ref 1) exposing k

    let generate_keypair :
           run:(_, _, 'checked) Checked.Runner.run
        -> exposing:('checked, _, 'k_var, _) t
        -> 'k_var
        -> Keypair.t =
     fun ~run ~exposing k ->
      Keypair.generate (constraint_system ~run ~exposing k)

    let verify :
           ?message:Proof.message
        -> Proof.t
        -> Verification_key.t
        -> ('r_var, bool, 'k_var, 'k_value) t
        -> 'k_value =
     fun ?message proof vk t0 ->
      let primary_input = Field.Vector.create () in
      let next_input = ref 1 in
      let store_field_elt = store_field_elt primary_input next_input in
      let rec go : type r_var k_var k_value.
          (r_var, bool, k_var, k_value) t -> k_value =
       fun t ->
        match t with
        | [] ->
            Proof.verify ?message proof vk primary_input
        | {store; _} :: t' ->
            fun value ->
              let _var = Typ.Store.run (store value) store_field_elt in
              go t'
      in
      go t0

    let conv : type r_var r_value.
           (r_var -> Field.Vector.t -> r_value)
        -> (r_var, r_value, 'k_var, 'k_value) t
        -> 'k_var
        -> 'k_value =
     fun cont0 t0 k0 ->
      let primary_input = Field.Vector.create () in
      let store_field_elt =
        let next_input = ref 1 in
        fun x ->
          let v = !next_input in
          incr next_input ;
          Field.Vector.emplace_back primary_input x ;
          Cvar.Unsafe.of_index v
      in
      let rec go : type k_var k_value.
          (r_var, r_value, k_var, k_value) t -> k_var -> k_value =
       fun t k ->
        match t with
        | [] ->
            cont0 k primary_input
        | {store; _} :: t' ->
            fun value ->
              let var = Typ.Store.run (store value) store_field_elt in
              go t' (k var)
      in
      go t0 k0

    let prove :
           run:('a, 's, 'checked) Checked.Runner.run
        -> ?message:Proof.message
        -> Proving_key.t
        -> ('checked, Proof.t, 'k_var, 'k_value) t
        -> ?handlers:Handler.t list
        -> 's
        -> 'k_var
        -> 'k_value =
     fun ~run ?message key t ?handlers s k ->
      conv
        (fun c primary ->
          let auxiliary =
            Checked.auxiliary_input ~run ?handlers
              ~num_inputs:(Field.Vector.length primary)
              c s primary
          in
          Proof.create ?message key ~primary ~auxiliary )
        t k

    let generate_auxiliary_input :
           run:('a, 's, 'checked) Checked.Runner.run
        -> ('checked, unit, 'k_var, 'k_value) t
        -> ?handlers:Handler.t list
        -> 's
        -> 'k_var
        -> 'k_value =
     fun ~run t ?handlers s k ->
      conv
        (fun c primary ->
          let auxiliary =
            Checked.auxiliary_input ~run ?handlers
              ~num_inputs:(Field.Vector.length primary)
              c s primary
          in
          ignore auxiliary )
        t k

    let reduce_to_prover : type a s r_value.
           ((a, s, Field.t) Checked_ast.t, Proof.t, 'k_var, 'k_value) t
        -> 'k_var
        -> (Proving_key.t -> ?handlers:Handler.t list -> s -> 'k_value)
           Staged.t =
     fun t0 k0 ->
      let next_input = ref 1 in
      let alloc_var () =
        let v = !next_input in
        incr next_input ; Cvar.Unsafe.of_index v
      in
      let rec go : type k_var k_value.
             ((a, s, Field.t) Checked_ast.t, Proof.t, k_var, k_value) t
          -> k_var
          -> k_var =
       fun t k ->
        match t with
        | [] ->
            Checked.Runner.reduce_to_prover next_input k
        | {alloc; _} :: t' ->
            let var = Typ.Alloc.run alloc alloc_var in
            let ret = go t' (k var) in
            fun _ -> ret
      in
      let reduced = go t0 k0 in
      stage (fun key ?handlers s ->
          prove ~run:Checked.Runner.run key t0 ?handlers s reduced )
  end

  module Cvar1 = struct
    include Cvar

    let project (vars : Checked.Boolean.var list) =
      let rec go c acc = function
        | [] ->
            List.rev acc
        | v :: vs ->
            go (Field.add c c) ((c, v) :: acc) vs
      in
      Cvar.linear_combination (go Field.one [] (vars :> Cvar.t list))

    let pack vars =
      assert (List.length vars < Field.size_in_bits) ;
      project vars

    let unpack v ~length =
      assert (length < Field.size_in_bits) ;
      Checked.choose_preimage v ~length

    let unpack_flagged v ~length =
      assert (length < Field.size_in_bits) ;
      Checked.choose_preimage_flagged v ~length
  end

  module Field = struct
    include Field0

    let gen =
      Quickcheck.Generator.map
        Bignum_bigint.(gen_incl zero (size - one))
        ~f:(fun x -> Bigint.(to_field (of_bignum_bigint x)))

    let typ = Typ.field

    type var' = Var.t

    module Var = Cvar1

    module Checked = struct
      include Cvar1

      let equal = Checked.equal

      let mul x y = Checked.mul ~label:"Field.Checked.mul" x y

      let square x = Checked.square ~label:"Field.Checked.square" x

      let div x y = Checked.div ~label:"Field.Checked.div" x y

      let inv x = Checked.inv ~label:"Field.Checked.inv" x

      let choose_preimage_var = Checked.choose_preimage

      type comparison_result =
        {less: Checked.Boolean.var; less_or_equal: Checked.Boolean.var}

      let if_ = Checked.if_

      let compare ~bit_length a b =
        let open Checked in
        let open Let_syntax in
        [%with_label_ "compare"]
          (let alpha_packed =
             Cvar.(constant (two_to_the bit_length) + b - a)
           in
           let%bind alpha = unpack alpha_packed ~length:Int.(bit_length + 1) in
           let prefix, less_or_equal =
             match Core_kernel.List.split_n alpha bit_length with
             | p, [l] ->
                 (p, l)
             | _ ->
                 failwith "compare: Invalid alpha"
           in
           let%bind not_all_zeros = Boolean.any prefix in
           let%map less = Boolean.(less_or_equal && not_all_zeros) in
           {less; less_or_equal})

      module Assert = struct
        let lt ~bit_length x y =
          let open Checked in
          let open Let_syntax in
          let%bind {less; _} = compare ~bit_length x y in
          Boolean.Assert.is_true less

        let lte ~bit_length x y =
          let open Checked in
          let open Let_syntax in
          let%bind {less_or_equal; _} = compare ~bit_length x y in
          Boolean.Assert.is_true less_or_equal

        let gt ~bit_length x y = lt ~bit_length y x

        let gte ~bit_length x y = lte ~bit_length y x

        let non_zero = Checked.assert_non_zero

        let equal x y = Checked.assert_equal ~label:"Checked.Assert.equal" x y

        let not_equal (x : t) (y : t) =
          Checked.with_label "Checked.Assert.not_equal" (non_zero (sub x y))
      end

      let lt_bitstring_value =
        let module Boolean = Checked.Boolean in
        let module Expr = struct
          module Binary = struct
            type 'a t = Lit of 'a | And of 'a * 'a t | Or of 'a * 'a t
          end

          module Nary = struct
            type 'a t = Lit of 'a | And of 'a t list | Or of 'a t list

            let rec of_binary : 'a Binary.t -> 'a t = function
              | Lit x ->
                  Lit x
              | And (x, And (y, t)) ->
                  And [Lit x; Lit y; of_binary t]
              | Or (x, Or (y, t)) ->
                  Or [Lit x; Lit y; of_binary t]
              | And (x, t) ->
                  And [Lit x; of_binary t]
              | Or (x, t) ->
                  Or [Lit x; of_binary t]

            let rec eval =
              let open Checked.Let_syntax in
              function
              | Lit x ->
                  return x
              | And xs ->
                  Checked.List.map xs ~f:eval >>= Boolean.all
              | Or xs ->
                  Checked.List.map xs ~f:eval >>= Boolean.any
          end
        end in
        let rec lt_binary xs ys : Boolean.var Expr.Binary.t =
          match (xs, ys) with
          | [], [] ->
              Lit Boolean.false_
          | [_x], [false] ->
              Lit Boolean.false_
          | [x], [true] ->
              Lit (Boolean.not x)
          | [x1; _x2], [true; false] ->
              Lit (Boolean.not x1)
          | [_x1; _x2], [false; false] ->
              Lit Boolean.false_
          | x :: xs, false :: ys ->
              And (Boolean.not x, lt_binary xs ys)
          | x :: xs, true :: ys ->
              Or (Boolean.not x, lt_binary xs ys)
          | _ :: _, [] | [], _ :: _ ->
              failwith "lt_bitstring_value: Got unequal length strings"
        in
        fun (xs : Boolean.var Bitstring_lib.Bitstring.Msb_first.t)
            (ys : bool Bitstring_lib.Bitstring.Msb_first.t) ->
          let open Expr.Nary in
          eval
            (of_binary (lt_binary (xs :> Boolean.var list) (ys :> bool list)))

      let field_size_bits =
        List.init Field.size_in_bits ~f:(fun i ->
            Z.testbit
              (Bignum_bigint.to_zarith_bigint Field.size)
              Stdlib.(Field.size_in_bits - 1 - i) )
        |> Bitstring_lib.Bitstring.Msb_first.of_list

      let unpack_full x =
        let module Bitstring = Bitstring_lib.Bitstring in
        let open Checked.Let_syntax in
        let%bind res =
          choose_preimage_var x ~length:Field.size_in_bits
          >>| Bitstring.Lsb_first.of_list
        in
        let%map () =
          lt_bitstring_value
            (Bitstring.Msb_first.of_lsb_first res)
            field_size_bits
          >>= Checked.Boolean.Assert.is_true
        in
        res
    end
  end

  module Bitstring_checked = struct
    type t = Checked.Boolean.var list

    let lt_value = Field.Checked.lt_bitstring_value

    let chunk_for_equality (t1 : t) (t2 : t) =
      let chunk_size = Field.size_in_bits - 1 in
      let rec go acc t1 t2 =
        match (t1, t2) with
        | [], [] ->
            acc
        | _, _ ->
            let t1_a, t1_b = List.split_n t1 chunk_size in
            let t2_a, t2_b = List.split_n t2 chunk_size in
            go ((Cvar1.pack t1_a, Cvar1.pack t2_a) :: acc) t1_b t2_b
      in
      go [] t1 t2

    let equal t1 t2 =
      let open Checked in
      all
        (Core.List.map (chunk_for_equality t1 t2) ~f:(fun (x1, x2) ->
             equal x1 x2 ))
      >>= Boolean.all

    module Assert = struct
      let equal t1 t2 =
        let open Checked in
        Core.List.map (chunk_for_equality t1 t2) ~f:(fun (x1, x2) ->
            Constraint.equal x1 x2 )
        |> assert_all ~label:"Bitstring.Assert.equal"
    end
  end

  let%test_unit "lt_bitstring_value" =
    let gen =
      let open Quickcheck.Generator in
      let open Let_syntax in
      let%bind length = small_positive_int in
      let%map x = list_with_length length bool
      and y = list_with_length length bool in
      (x, y)
    in
    Quickcheck.test gen ~f:(fun (x, y) ->
        let correct_answer = x < y in
        let (), lt =
          Checked.run_and_check ~run:Checked.run
            (Checked.map
               ~f:(As_prover.read Checked.Boolean.typ)
               (Field.Checked.lt_bitstring_value
                  (Bitstring_lib.Bitstring.Msb_first.of_list
                     (List.map ~f:Checked.Boolean.var_of_value x))
                  (Bitstring_lib.Bitstring.Msb_first.of_list y)))
            ()
          |> Or_error.ok_exn
        in
        assert (lt = correct_answer) )

  include Checked

  module Proof_system = struct
    open Run.Proof_system

    type ('a, 's, 'inputs) t = (('a, 's) Checked.t, 'inputs, 's) proof_system

    let create ?proving_key ?verification_key ?proving_key_path
        ?verification_key_path ?handlers ?reduce ~public_input checked =
      create ~reduce_to_prover:Runner.reduce_to_prover ?proving_key
        ?verification_key ?proving_key_path ?verification_key_path ?handlers
        ?reduce ~public_input checked

    let constraint_system (proof_system : _ t) =
      constraint_system ~run:Checked.run proof_system

    let digest (proof_system : _ t) = digest ~run:Checked.run proof_system

    let generate_keypair (proof_system : _ t) =
      generate_keypair ~run:Checked.run proof_system

    let run_unchecked ~public_input ?handlers ?reduce (proof_system : _ t) =
      run_unchecked ~run:Checked.run ~public_input ?handlers ?reduce
        proof_system

    let run_checked ~public_input ?handlers ?reduce (proof_system : _ t) =
      run_checked ~run:Checked.run ~public_input ?handlers ?reduce proof_system

    let check ~public_input ?handlers ?reduce (proof_system : _ t) =
      check ~run:Checked.run ~public_input ?handlers ?reduce proof_system

    let prove ~public_input ?proving_key ?handlers ?reduce ?message
        (proof_system : _ t) =
      prove ~run:Checked.run ~public_input ?proving_key ?handlers ?reduce
        ?message proof_system

    let verify ~public_input ?verification_key ?message (proof_system : _ t) =
      verify ~run:Checked.run ~public_input ?verification_key ?message
        proof_system
  end

  module Perform = struct
    type ('a, 't) t =
      't -> unit Checked.run_state -> unit Checked.run_state * 'a

    let generate_keypair ~run ~exposing k =
      Run.generate_keypair ~run ~exposing k

    let prove ~run ?message key t k = Run.prove ~run ?message key t () k

    let verify = Run.verify

    let constraint_system = Run.constraint_system

    let run_unchecked ~run t = snd (run_unchecked ~run t ())

    let run_and_check ~run t = Or_error.map (run_and_check ~run t ()) ~f:snd

    let check ~run t = check ~run t ()
  end

  let generate_keypair ~exposing k =
    Run.generate_keypair ~run:Checked.run ~exposing k

  let conv f = Run.conv (fun x _ -> f x)

  let prove ?message key t s k = Run.prove ~run:Checked.run ?message key t s k

  let generate_auxiliary_input t s k =
    Run.generate_auxiliary_input ~run:Checked.run t s k

  let verify = Run.verify

  let constraint_system ~exposing k =
    Run.constraint_system ~run:Checked.run ~exposing k

  let run_unchecked t s = run_unchecked ~run:Checked.run t s

  let run_and_check t s = run_and_check ~run:Checked.run t s

  let check t s = check ~run:Checked.run t s

  let reduce_to_prover = Run.reduce_to_prover

  module Test = struct
    let checked_to_unchecked typ1 typ2 checked input =
      let (), checked_result =
        run_and_check
          (let open Let_syntax in
          let%bind input = exists typ1 ~compute:(As_prover.return input) in
          let%map result = checked input in
          As_prover.read typ2 result)
          ()
        |> Or_error.ok_exn
      in
      checked_result

    let test_equal (type a) ?(sexp_of_t = sexp_of_opaque) ?(equal = ( = )) typ1
        typ2 checked unchecked input =
      let checked_result = checked_to_unchecked typ1 typ2 checked input in
      let sexp_of_a = sexp_of_t in
      let compare_a x y = if equal x y then 0 else 1 in
      [%test_eq: a] checked_result (unchecked input)
  end

  module R1CS_constraint_system = struct
    include R1CS_constraint_system
  end
end

module Make (Backend : Backend_intf.S) = struct
  module Backend_extended = Backend_extended.Make (Backend)
  module Runner0 = Runner.Make (Backend_extended)

  module Basic =
    Make_basic
      (Backend_extended)
      (struct
        include (
          Checked :
            Checked_intf.S
            with type ('a, 's, 'f) t = ('a, 's, 'f) Checked.t
             and type 'f field := 'f )

        type field = Backend_extended.Field.t

        let run = Runner0.run
      end)

  include Basic
  module Number = Number.Make (Basic)
  module Enumerable = Enumerable.Make (Basic)
end

module Run = struct
  module Make (Backend : Backend_intf.S) = struct
    module Snark = Make (Backend)
    open Types.Run_state
    open Snark

    let state =
      ref
        { system= None
        ; input= Field.Vector.create ()
        ; aux= Field.Vector.create ()
        ; eval_constraints= false
        ; num_inputs= 0
        ; next_auxiliary= ref 1
        ; prover_state= None
        ; stack= []
        ; handler= Request.Handler.fail
        ; is_running= false
        ; as_prover= ref false
        ; run_special= None }

    let run checked =
      if !(!state.as_prover) then
        failwith
          "Can't run checked code as the prover: the verifier's constraint \
           system will not match." ;
      if not !state.is_running then
        failwith "This function can't be run outside of a checked computation." ;
      match !state.run_special with
      | Some f ->
          f checked
      | None ->
          let state', x = Runner.run checked !state in
          state := state' ;
          x

    let as_stateful x state' =
      state := state' ;
      let a = x () in
      (!state, a)

    module Proving_key = Snark.Proving_key
    module Verification_key = Snark.Verification_key
    module R1CS_constraint_system = Snark.R1CS_constraint_system
    module Keypair = Snark.Keypair
    module Var = Snark.Var

    type field = Snark.field

    module Bigint = Snark.Bigint
    module Constraint = Snark.Constraint
    module Data_spec = Snark.Data_spec

    module Typ = struct
      open Snark.Typ
      module Store = Store
      module Alloc = Alloc
      module Read = Read

      type 'prover_state run_state = 'prover_state Snark.Checked.run_state

      type nonrec ('var, 'value) t = ('var, 'value) t

      let store = store

      let read = read

      let alloc = alloc

      let check typ var = run (check typ var)

      let unit = unit

      let field = field

      let tuple2 = tuple2

      let ( * ) = ( * )

      let tuple3 = tuple3

      let list = list

      let array = array

      let hlist = hlist

      let transport = transport

      let transport_var = transport_var

      let of_hlistable = of_hlistable

      module Of_traversable = Of_traversable
    end

    module Boolean = struct
      open Snark.Boolean

      type nonrec var = var

      type value = bool

      let true_ = true_

      let false_ = false_

      let if_ b ~then_ ~else_ = run (if_ b ~then_ ~else_)

      let not = not

      let ( && ) x y = run (x && y)

      let ( || ) x y = run (x || y)

      let ( lxor ) x y = run (x lxor y)

      let any l = run (any l)

      let all l = run (all l)

      let of_field x = run (of_field x)

      let var_of_value = var_of_value

      let typ = typ

      let typ_unchecked = typ_unchecked

      let equal x y = run (equal x y)

      module Expr = struct
        open Snark.Boolean.Expr

        type nonrec t = t

        let ( ! ) = ( ! )

        let ( && ) = ( && )

        let ( || ) = ( || )

        let any = any

        let all = all

        let not = not

        let eval x = run (eval x)

        let assert_ x = run (assert_ x)
      end

      module Unsafe = Unsafe

      module Assert = struct
        open Snark.Boolean.Assert

        let ( = ) x y = run (x = y)

        let is_true x = run (is_true x)

        let any l = run (any l)

        let all l = run (all l)

        let exactly_one l = run (exactly_one l)
      end
    end

    module Field = struct
      open Snark.Field

      module Constant = struct
        type t = Snark.Field.t [@@deriving bin_io, sexp, hash, compare, eq]

        let gen = gen

        module T = struct
          let bin_shape_t = bin_shape_t

          let bin_writer_t = bin_writer_t

          let bin_write_t = bin_write_t

          let bin_size_t = bin_size_t

          let bin_reader_t = bin_reader_t

          let __bin_read_t__ = __bin_read_t__

          let bin_read_t = bin_read_t

          let bin_t = bin_t

          let sexp_of_t = sexp_of_t

          let t_of_sexp = t_of_sexp

          let of_int = of_int

          let one = one

          let zero = zero

          let add = add

          let sub = sub

          let mul = mul

          let inv = inv

          let square = square

          let sqrt = sqrt

          let is_square = is_square

          let equal = equal

          let size_in_bits = size_in_bits

          let print = print

          let to_string = to_string

          let random = random

          module Mutable = Mutable

          let ( += ) = ( += )

          let ( -= ) = ( -= )

          let ( *= ) = ( *= )

          module Vector = Vector

          let negate = negate

          let ( + ) = ( + )

          let ( - ) = ( - )

          let ( * ) = ( * )

          let ( / ) = ( / )

          let of_string = of_string

          let to_string = to_string

          let size = size

          let unpack = unpack

          let project = project
        end

        include T
      end

      open Snark.Field.Var

      type nonrec t = t

      let length = length

      let var_indices = var_indices

      let to_constant_and_terms = to_constant_and_terms

      let constant = constant

      let to_constant = to_constant

      let linear_combination = linear_combination

      let sum = sum

      let add = add

      let sub = sub

      let scale = scale

      let project = project

      let pack = pack

      (* New definitions *)

      let of_int i = constant (Constant.of_int i)

      let one = constant Constant.one

      let zero = constant Constant.zero

      open Snark.Field.Checked

      let mul x y = run (mul x y)

      let square x = run (square x)

      let div x y = run (div x y)

      let inv x = run (inv x)

      let equal x y = run (equal x y)

      let unpack x ~length = run (unpack x ~length)

      let unpack_flagged x ~length = run (unpack_flagged x ~length)

      let unpack_full x = run (unpack_full x)

      let choose_preimage_var x ~length = run (choose_preimage_var x ~length)

      type nonrec comparison_result = comparison_result =
        {less: Boolean.var; less_or_equal: Boolean.var}

      let compare ~bit_length x y = run (compare ~bit_length x y)

      let if_ b ~then_ ~else_ = run (if_ b ~then_ ~else_)

      let ( + ) = add

      let ( - ) = sub

      let ( * ) = mul

      let ( / ) = div

      module Unsafe = Unsafe

      module Assert = struct
        open Snark.Field.Checked.Assert

        let lte ~bit_length x y = run (lte ~bit_length x y)

        let gte ~bit_length x y = run (gte ~bit_length x y)

        let lt ~bit_length x y = run (lt ~bit_length x y)

        let gt ~bit_length x y = run (gt ~bit_length x y)

        let not_equal x y = run (not_equal x y)

        let equal x y = run (equal x y)

        let non_zero x = run (non_zero x)
      end

      let typ = typ
    end

    module Proof = Proof

    module Bitstring_checked = struct
      open Snark.Bitstring_checked

      type nonrec t = t

      let equal x y = run (equal x y)

      let lt_value x y = run (lt_value x y)

      module Assert = struct
        open Snark.Bitstring_checked.Assert

        let equal x y = run (equal x y)
      end
    end

    module As_prover = struct
      type 'a t = 'a

      let eval_as_prover f =
        if !(!state.as_prover) && Option.is_some !state.prover_state then (
          let s = Option.value_exn !state.prover_state in
          let s, a = f (Runner.get_value !state) s in
          state := Runner.set_prover_state (Some s) !state ;
          a )
        else failwith "Can't evaluate prover code outside an as_prover block"

      let in_prover_block () = !(!state.as_prover)

      let read_var var = eval_as_prover (As_prover.read_var var)

      let get_state () = eval_as_prover As_prover.get_state

      let set_state s = eval_as_prover (As_prover.set_state s)

      let modify_state f = eval_as_prover (As_prover.modify_state f)

      let read typ var = eval_as_prover (As_prover.read typ var)

      include Field.Constant.T

      let run_prover f tbl s =
        let old = !(!state.as_prover) in
        !state.as_prover := true ;
        state := Runner.set_prover_state (Some s) !state ;
        let a = f () in
        let s' = Option.value_exn !state.prover_state in
        !state.as_prover := old ;
        (s', a)
    end

    module Handle = struct
      type ('var, 'value) t = ('var, 'value) Handle.t

      let value handle () = As_prover.eval_as_prover (Handle.value handle)

      let var = Handle.var
    end

    module Proof_system = struct
      open Run.Proof_system

      type ('a, 'public_input) t =
        (unit -> 'a, 'public_input, unit) proof_system

      let create ?proving_key ?verification_key ?proving_key_path
          ?verification_key_path ?handlers ~public_input checked =
        create
          ~reduce_to_prover:(fun i f -> f)
          ?proving_key ?verification_key ?proving_key_path
          ?verification_key_path ?handlers ~public_input checked

      let run = as_stateful

      let constraint_system (proof_system : _ t) =
        constraint_system ~run proof_system

      let digest (proof_system : _ t) = digest ~run proof_system

      let generate_keypair (proof_system : _ t) =
        generate_keypair ~run proof_system

      let run_unchecked ~public_input ?handlers (proof_system : _ t) =
<<<<<<< HEAD
        snd (run_unchecked ~run ~public_input ?handlers proof_system ())
=======
        snd
          (run_unchecked ~run:as_stateful ~public_input ?handlers proof_system
             (fun a _ s -> (s, a))
             ())
>>>>>>> 70a71cb2

      let run_checked ~public_input ?handlers (proof_system : _ t) =
        Or_error.map
          (run_checked' ~run ~public_input ?handlers proof_system ())
          ~f:(fun (s, x, state) -> x)

      let check ~public_input ?handlers (proof_system : _ t) =
        Or_error.map ~f:(Fn.const ())
          (run_checked' ~run ~public_input ?handlers proof_system ())

      let prove ~public_input ?proving_key ?handlers ?message
          (proof_system : _ t) =
        prove ~run ~public_input ?proving_key ?handlers ?message proof_system
          ()

      let verify ~public_input ?verification_key ?message (proof_system : _ t)
          =
        verify ~run ~public_input ?verification_key proof_system
    end

    let assert_ ?label c = run (assert_ ?label c)

    let assert_all ?label c = run (assert_all ?label c)

    let assert_r1cs ?label a b c = run (assert_r1cs ?label a b c)

    let assert_square ?label x y = run (assert_square ?label x y)

    let as_prover p = run (as_prover (As_prover.run_prover p))

    let next_auxiliary () = run next_auxiliary

    let request_witness typ p =
      run (request_witness typ (As_prover.run_prover p))

    let perform p = run (perform (As_prover.run_prover p))

    let request ?such_that typ r =
      match such_that with
      | None ->
          request_witness typ (fun () -> r)
      | Some such_that ->
          let x = request_witness typ (fun () -> r) in
          such_that x ; x

    let exists ?request ?compute typ =
      let request = Option.map request ~f:As_prover.run_prover in
      let compute = Option.map compute ~f:As_prover.run_prover in
      run (exists ?request ?compute typ)

    let exists_handle ?request ?compute typ =
      let request = Option.map request ~f:As_prover.run_prover in
      let compute = Option.map compute ~f:As_prover.run_prover in
      run (exists_handle ?request ?compute typ)

    type nonrec response = response

    let unhandled = unhandled

    type request = Request.request =
      | With :
          { request: 'a Request.t
          ; respond: 'a Request.Response.t -> response }
          -> request

    module Handler = Handler

    let handle x h =
      let h = Request.Handler.create_single h in
      let {handler; _} = !state in
      state := {!state with handler= Request.Handler.push handler h} ;
      let a = x () in
      state := {!state with handler} ;
      a

    let with_label lbl x =
      let {stack; _} = !state in
      state := {!state with stack= lbl :: stack} ;
      let a = x () in
      state := {!state with stack} ;
      a

    let make_checked x =
      let f state =
        let {prover_state; _} = state in
        let state =
          Runner.set_prover_state
            (Option.map prover_state ~f:(fun _ -> ()))
            state
        in
        let state, a = as_stateful x state in
        let state = Runner.set_prover_state prover_state state in
        (state, a)
      in
      Types.Checked.Direct (f, fun x -> Pure x)

    let constraint_system ~exposing x =
      Perform.constraint_system ~run:as_stateful ~exposing x

    let generate_keypair ~exposing x =
      Perform.generate_keypair ~run:as_stateful ~exposing x

    let prove ?message pk x = Perform.prove ~run:as_stateful ?message pk x

    let verify ?message pf vk spec = verify ?message pf vk spec

    let run_unchecked x = Perform.run_unchecked ~run:as_stateful x

    let run_and_check x =
      let res =
        Perform.run_and_check ~run:as_stateful (fun () ->
            let prover_block = x () in
            !state.as_prover := true ;
            As_prover.run_prover prover_block )
      in
      !state.as_prover := true ;
      res

    let check x = Perform.check ~run:as_stateful x |> Result.is_ok

    let constraint_count ?(log = fun ?start _ _ -> ()) x =
      let count = ref 0 in
      let next_auxiliary = ref 1 in
      let run_special x =
        let count', a =
          constraint_count_aux ~log ~auxc:next_auxiliary !count x
        in
        count := count' ;
        a
      in
      let {run_special= old; _} = !state in
      state := {!state with run_special= Some run_special} ;
      ignore (x ()) ;
      state := {!state with run_special= old} ;
      !count
  end
end

type 'field m = (module Snark_intf.Run with type field = 'field)

let make (type field)
    (module Backend : Backend_intf.S with type Field.t = field) : field m =
  (module Run.Make (Backend))

let%test_module "snark0-test" =
  ( module struct
    include Make (Backends.Mnt4.GM)
  end )<|MERGE_RESOLUTION|>--- conflicted
+++ resolved
@@ -1176,15 +1176,9 @@
               "run_with_input: Expected a value from run_proof_system, got \
                None."
 
-<<<<<<< HEAD
-      let run_unchecked ~run ~public_input ?handlers ?reduce proof_system s =
-        let s, a, _ =
+      let run_unchecked ~run ~public_input ?handlers ?reduce proof_system eval s =
+        let s, a, state =
           run_with_input ~run ?reduce ~public_input ?handlers proof_system s
-=======
-      let run_unchecked ~run ~public_input ?handlers proof_system eval s =
-        let s, a, state =
-          run_with_input ~run ~public_input ?handlers proof_system s
->>>>>>> 70a71cb2
         in
         As_prover.run (eval a) (Checked.Runner.get_value state) s
 
@@ -1199,14 +1193,9 @@
         | s, x, state ->
             Ok (s, x, state)
 
-<<<<<<< HEAD
-      let run_checked ~run ~public_input ?handlers ?reduce proof_system s =
+      let run_checked ~run ~public_input ?handlers ?reduce proof_system eval s =
         Or_error.map
           (run_checked' ~run ?reduce ~public_input ?handlers proof_system s)
-=======
-      let run_checked ~run ~public_input ?handlers proof_system eval s =
-        Or_error.map (run_checked' ~run ~public_input ?handlers proof_system s)
->>>>>>> 70a71cb2
           ~f:(fun (s, x, state) ->
             let s', x =
               As_prover.run (eval x) (Checked.Runner.get_value state) s
@@ -2246,14 +2235,10 @@
         generate_keypair ~run proof_system
 
       let run_unchecked ~public_input ?handlers (proof_system : _ t) =
-<<<<<<< HEAD
-        snd (run_unchecked ~run ~public_input ?handlers proof_system ())
-=======
         snd
-          (run_unchecked ~run:as_stateful ~public_input ?handlers proof_system
+          (run_unchecked ~run ~public_input ?handlers proof_system
              (fun a _ s -> (s, a))
              ())
->>>>>>> 70a71cb2
 
       let run_checked ~public_input ?handlers (proof_system : _ t) =
         Or_error.map
