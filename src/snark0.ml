module Bignum_bigint = Bigint
module Checked_ast = Checked
open Core_kernel

let () = Camlsnark_c.linkme

let eval_constraints = ref true

let set_eval_constraints b = eval_constraints := b

let reduce_to_prover = ref false

let set_reduce_to_prover b = reduce_to_prover := b

module Runner = struct
  module Make (Backend : Backend_extended.S) = struct
    open Backend
    open Types.Run_state
    open Checked

    type 'prover_state run_state = ('prover_state, Field.t) Types.Run_state.t

    type state = unit run_state

    type ('a, 's, 't) run = 't -> 's run_state -> 's run_state * 'a

    let set_prover_state prover_state
        { system
        ; input
        ; aux
        ; eval_constraints
        ; num_inputs
        ; next_auxiliary
        ; prover_state= _
        ; stack
        ; handler
        ; is_running
        ; as_prover
        ; run_special } =
      { system
      ; input
      ; aux
      ; eval_constraints
      ; num_inputs
      ; next_auxiliary
      ; prover_state
      ; stack
      ; handler
      ; is_running
      ; as_prover
      ; run_special }

    let set_handler handler state = {state with handler}

    let get_handler {handler; _} = handler

    let set_stack stack state = {state with stack}

    let get_stack {stack; _} = stack

    let get_value {num_inputs; input; aux; _} : Cvar.t -> Field.t =
      let get_one i =
        if i <= num_inputs then Field.Vector.get input (i - 1)
        else Field.Vector.get aux (i - num_inputs - 1)
      in
      Cvar.eval get_one

    let store_field_elt {next_auxiliary; aux; _} x =
      let v = !next_auxiliary in
      incr next_auxiliary ;
      Field.Vector.emplace_back aux x ;
      Cvar.Unsafe.of_index v

    let alloc_var {next_auxiliary; _} () =
      let v = !next_auxiliary in
      incr next_auxiliary ; Cvar.Unsafe.of_index v

    let run_as_prover x state =
      match (x, state.prover_state) with
      | Some x, Some s ->
          let old = !(state.as_prover) in
          state.as_prover := true ;
          let s', y = As_prover.run x (get_value state) s in
          state.as_prover := old ;
          ({state with prover_state= Some s'}, Some y)
      | _, _ ->
          (state, None)

    let as_prover x s =
      let s', (_ : unit option) = run_as_prover (Some x) s in
      (s', ())

    let with_label lab t s =
      let {stack; _} = s in
      let s', y = t {s with stack= lab :: stack} in
      ({s' with stack}, y)

    let add_constraint c s =
      if !(s.as_prover) then
        failwith
          "Cannot add a constraint as the prover: the verifier's constraint \
           system will not match." ;
      if s.eval_constraints && not (Constraint.eval c (get_value s)) then
        failwithf "Constraint unsatisfied:\n%s\n%s\n" (Constraint.annotation c)
          (Constraint.stack_to_string s.stack)
          () ;
      Option.iter s.system ~f:(fun system ->
          Constraint.add ~stack:s.stack c system ) ;
      (s, ())

    let with_state p and_then t_sub s =
      let s, s_sub = run_as_prover (Some p) s in
      let s_sub, y = t_sub (set_prover_state s_sub s) in
      let s, (_ : unit option) =
        run_as_prover (Option.map ~f:and_then s_sub.prover_state) s
      in
      (s, y)

    let with_handler h t s =
      let {handler; _} = s in
      let s', y = t {s with handler= Request.Handler.push handler h} in
      ({s' with handler}, y)

    let clear_handler t s =
      let {handler; _} = s in
      let s', y = t {s with handler= Request.Handler.fail} in
      ({s' with handler}, y)

    let exists ~run {Types.Typ.store; alloc; check; _} p s =
      if !(s.as_prover) then
        failwith
          "Cannot create a variable as the prover: the verifier's constraint \
           system will not match." ;
      match s.prover_state with
      | Some ps ->
          let old = !(s.as_prover) in
          s.as_prover := true ;
          let ps, value = Provider.run p s.stack (get_value s) ps s.handler in
          s.as_prover := old ;
          let var = Typ_monads.Store.run (store value) (store_field_elt s) in
          (* TODO: Push a label onto the stack here *)
          let s, () = run (check var) (set_prover_state (Some ()) s) in
          (set_prover_state (Some ps) s, {Handle.var; value= Some value})
      | None ->
          let var = Typ_monads.Alloc.run alloc (alloc_var s) in
          (* TODO: Push a label onto the stack here *)
          let s, () = run (check var) (set_prover_state None s) in
          (set_prover_state None s, {Handle.var; value= None})

    let next_auxiliary s = (s, !(s.next_auxiliary))

    (* INVARIANT: run _ s = (s', _) gives
         (s'.prover_state = Some _) iff (s.prover_state = Some _) *)
    let rec run : type a s. (a, s, Field.t) t -> s run_state -> s run_state * a
        =
     fun t s ->
      match t with
      | As_prover (x, k) ->
          let s, () = as_prover x s in
          run k s
      | Pure x ->
          (s, x)
      | Direct (d, k) ->
          let s, y = d s in
          run (k y) s
      | Reduced (t, d, res, k) ->
          let s, y =
            if Option.is_some s.prover_state && Option.is_none s.system then
              (d s, res)
            else run t s
          in
          run (k y) s
      | With_label (lab, t, k) ->
          let s, y = with_label lab (run t) s in
          run (k y) s
      | Add_constraint (c, t) ->
          let s, () = add_constraint c s in
          run t s
      | With_state (p, and_then, t_sub, k) ->
          let s, y = with_state p and_then (run t_sub) s in
          run (k y) s
      | With_handler (h, t, k) ->
          let s, y = with_handler h (run t) s in
          run (k y) s
      | Clear_handler (t, k) ->
          let s, y = clear_handler (run t) s in
          run (k y) s
      | Exists (typ, p, k) ->
          let s, y = exists ~run typ p s in
          run (k y) s
      | Next_auxiliary k ->
          let s, y = next_auxiliary s in
          run (k y) s

    let dummy_vector = Field.Vector.create ()

    let fake_state next_auxiliary =
      { system= None
      ; input= dummy_vector
      ; aux= dummy_vector
      ; eval_constraints= false
      ; num_inputs= 0
      ; next_auxiliary
      ; prover_state= None
      ; stack= []
      ; handler= Request.Handler.fail
      ; is_running= true
      ; as_prover= ref false
      ; run_special= None }

    let rec flatten_as_prover : type a s.
        int ref -> (a, s, Field.t) t -> (s run_state -> s run_state) * a =
     fun next_auxiliary t ->
      match t with
      | As_prover (x, k) ->
          let f, a = flatten_as_prover next_auxiliary k in
          ( (fun s ->
              let s', (_ : unit option) = run_as_prover (Some x) s in
              f s' )
          , a )
      | Pure x ->
          (Fn.id, x)
      | Direct (d, k) ->
          let _, y = d (fake_state next_auxiliary) in
          let f, a = flatten_as_prover next_auxiliary (k y) in
          ( (fun s ->
              let {prover_state; _} = s in
              let s, _y = d s in
              f (set_prover_state prover_state s) )
          , a )
      | Reduced (t, d, _res, k) ->
          let f, y = flatten_as_prover next_auxiliary t in
          let g, a = flatten_as_prover next_auxiliary (k y) in
          ((fun s -> g (f s)), a)
      | With_label (lab, t, k) ->
          let f, y = flatten_as_prover next_auxiliary t in
          let g, a = flatten_as_prover next_auxiliary (k y) in
          ((fun s -> g (f s)), a)
      | Add_constraint (c, t) ->
          flatten_as_prover next_auxiliary t
      | With_state (p, and_then, t_sub, k) ->
          let f_sub, y = flatten_as_prover next_auxiliary t_sub in
          let f, a = flatten_as_prover next_auxiliary (k y) in
          ( (fun s ->
              let s, s_sub = run_as_prover (Some p) s in
              let s_sub = f_sub (set_prover_state s_sub s) in
              let s, (_ : unit option) =
                run_as_prover (Option.map ~f:and_then s_sub.prover_state) s
              in
              f s )
          , a )
      | With_handler (h, t, k) ->
          let f, y = flatten_as_prover next_auxiliary t in
          let g, a = flatten_as_prover next_auxiliary (k y) in
          ( (fun s ->
              let {handler; _} = s in
              let s' = f {s with handler= Request.Handler.push handler h} in
              g {s' with handler} )
          , a )
      | Clear_handler (t, k) ->
          let f, y = flatten_as_prover next_auxiliary t in
          let g, a = flatten_as_prover next_auxiliary (k y) in
          ( (fun s ->
              let {handler; _} = s in
              let s' = f {s with handler= Request.Handler.fail} in
              g {s' with handler} )
          , a )
      | Exists ({store; alloc; check; _}, p, k) ->
          let var =
            Typ_monads.Alloc.run alloc (alloc_var (fake_state next_auxiliary))
          in
          let f, () = flatten_as_prover next_auxiliary (check var) in
          let handle = {Handle.var; value= None} in
          let g, a = flatten_as_prover next_auxiliary (k handle) in
          ( (fun s ->
              let old = !(s.as_prover) in
              s.as_prover := true ;
              let ps, value =
                Provider.run p s.stack (get_value s)
                  (Option.value_exn s.prover_state)
                  s.handler
              in
              s.as_prover := old ;
              let _var =
                Typ_monads.Store.run (store value) (store_field_elt s)
              in
              let s = f (set_prover_state (Some ()) s) in
              handle.value <- Some value ;
              g (set_prover_state (Some ps) s) )
          , a )
      | Next_auxiliary k ->
          flatten_as_prover next_auxiliary (k !next_auxiliary)

    let reduce_to_prover (type a s) next_auxiliary (t : (a, s, Field.t) t) :
        (a, s, Field.t) t =
      let f, a = flatten_as_prover next_auxiliary t in
      Reduced (t, f, a, return)

    module State = struct
      let make ~num_inputs ~input ~next_auxiliary ~aux ?system
          ?(eval_constraints = !eval_constraints) ?handler (s0 : 's option) =
        next_auxiliary := 1 + num_inputs ;
        (* We can't evaluate the constraints if we are not computing over a value. *)
        let eval_constraints = eval_constraints && Option.is_some s0 in
        Option.iter system ~f:(fun system ->
            R1CS_constraint_system.set_primary_input_size system num_inputs ) ;
        { system
        ; input
        ; aux
        ; eval_constraints
        ; num_inputs
        ; next_auxiliary
        ; prover_state= s0
        ; stack= []
        ; handler= Option.value handler ~default:Request.Handler.fail
        ; is_running= true
        ; as_prover= ref false
        ; run_special= None }
    end
  end
end

module Make_basic
    (Backend : Backend_extended.S)
    (Checked : Checked_intf.Extended with type field = Backend.Field.t) =
struct
  open Backend
  module Checked_S = Checked_intf.Unextend (Checked)

  type field = Field.t

  module Bigint = Bigint
  module Proof = Proof
  module Verification_key = Verification_key
  module Proving_key = Proving_key
  module Keypair = Keypair
  module Var = Var
  module Field0 = Field
  module Cvar = Cvar
  module Linear_combination = Linear_combination
  module Constraint = Constraint

  module Typ_monads = struct
    open Typ_monads

    module Store = struct
      include Restrict_monad.Make2 (Store) (Field)

      let store = Store.store

      let run = Store.run
    end

    module Read = struct
      include Restrict_monad.Make2 (Read) (Field)

      let read = Read.read

      let run = Read.run
    end

    module Alloc = struct
      open Alloc
      include Restrict_monad.Make2 (Alloc) (Field)

      let alloc = alloc

      let run = run

      let size t = size t
    end
  end

  module Handler = struct
    type t = Request.request -> Request.response
  end

  module Typ = struct
    include Types.Typ.T
    module T = Typ.Make (Checked_S)
    include Typ_monads
    include T.T

    type ('var, 'value) t = ('var, 'value, Field.t) T.t

    module Data_spec = struct
      include Typ.Data_spec0

      type ('r_var, 'r_value, 'k_var, 'k_value) t =
        ('r_var, 'r_value, 'k_var, 'k_value, field) T.Data_spec.t

      let size t = T.Data_spec.size t
    end

    let unit : (unit, unit) t = unit ()

    let field : (Cvar.t, Field.t) t = field ()

    (* TODO: Assert that a stored value has the same shape as the template. *)
    module Of_traversable (T : Traversable.S) = struct
      let typ ~template
          ({read; store; alloc; check} : ('elt_var, 'elt_value) t) :
          ('elt_var T.t, 'elt_value T.t) t =
        let traverse_store =
          let module M = T.Traverse (Store) in
          M.f
        in
        let traverse_read =
          let module M = T.Traverse (Read) in
          M.f
        in
        let traverse_alloc =
          let module M = T.Traverse (Alloc) in
          M.f
        in
        let traverse_checked =
          let module M =
            T.Traverse
              (Restrict_monad.Make3
                 (Checked)
                 (struct
                   type t1 = unit

                   type t2 = Field.t
                 end)) in
          M.f
        in
        let read var = traverse_read var ~f:read in
        let store value = traverse_store value ~f:store in
        let alloc = traverse_alloc template ~f:(fun () -> alloc) in
        let check t = Checked.map (traverse_checked t ~f:check) ~f:ignore in
        {read; store; alloc; check}
    end
  end

  module As_prover = struct
    include As_prover.Make (struct
                type field = Field.t
              end)
              (Checked_S)
              (As_prover.Make_basic (Checked_S))

    type ('a, 'prover_state) as_prover = ('a, 'prover_state) t
  end

  module Handle = Handle

  module Checked = struct
    open Types.Checked
    open Types.Run_state

    type ('a, 's) t = ('a, 's, Field.t) Checked.t

    include (
      Checked :
        Checked_intf.Extended
        with type ('a, 's, 'f) t := ('a, 's, 'f) Checked.t
         and type field := field )

    let perform req = request_witness Typ.unit req

    module Runner = Runner.Make (Backend)

    type 'prover_state run_state = 'prover_state Runner.run_state

    let rec constraint_count_aux : type a s s1.
           log:(?start:_ -> _)
        -> auxc:_
        -> int
        -> (a, s, _) Types.Checked.t
        -> int * a =
     fun ~log ~auxc count t0 ->
      match t0 with
      | Pure x ->
          (count, x)
      | Direct (d, k) ->
          let input = Field.Vector.create () in
          let aux = Field.Vector.create () in
          let state =
            Runner.State.make ~num_inputs:0 ~input ~next_auxiliary:auxc ~aux
              None
          in
          let count = ref count in
          let run_special (type a s s1) (x : (a, s, _) Types.Checked.t) =
            let count', a = constraint_count_aux ~log ~auxc !count x in
            count := count' ;
            a
          in
          let state = {state with run_special= Some run_special} in
          let _, x = d state in
          constraint_count_aux ~log ~auxc !count (k x)
      | Reduced (t, _, _, k) ->
          let count, y = constraint_count_aux ~log ~auxc count t in
          constraint_count_aux ~log ~auxc count (k y)
      | As_prover (_x, k) ->
          constraint_count_aux ~log ~auxc count k
      | Add_constraint (_c, t) ->
          constraint_count_aux ~log ~auxc (count + 1) t
      | Next_auxiliary k ->
          constraint_count_aux ~log ~auxc count (k !auxc)
      | With_label (s, t, k) ->
          log ~start:true s count ;
          let count', y = constraint_count_aux ~log ~auxc count t in
          log s count' ;
          constraint_count_aux ~log ~auxc count' (k y)
      | With_state (_p, _and_then, t_sub, k) ->
          let count', y = constraint_count_aux ~log ~auxc count t_sub in
          constraint_count_aux ~log ~auxc count' (k y)
      | With_handler (_h, t, k) ->
          let count, x = constraint_count_aux ~log ~auxc count t in
          constraint_count_aux ~log ~auxc count (k x)
      | Clear_handler (t, k) ->
          let count, x = constraint_count_aux ~log ~auxc count t in
          constraint_count_aux ~log ~auxc count (k x)
      | Exists ({alloc; check; _}, _c, k) ->
          let alloc_var () =
            let v = !auxc in
            incr auxc ; Cvar.Unsafe.of_index v
          in
          let var = Typ.Alloc.run alloc alloc_var in
          (* TODO: Push a label onto the stack here *)
          let count, () = constraint_count_aux ~log ~auxc count (check var) in
          constraint_count_aux ~log ~auxc count (k {Handle.var; value= None})

    let constraint_count ?(log = fun ?start _ _ -> ())
        (t : (_, _, _) Types.Checked.t) : int =
      let next_auxiliary = ref 1 in
      fst (constraint_count_aux ~log ~auxc:next_auxiliary 0 t)

    (* TODO-someday: Add pass to unify variables which have an Equal constraint *)
    let constraint_system ~run ~num_inputs t : R1CS_constraint_system.t =
      let input = Field.Vector.create () in
      let next_auxiliary = ref (1 + num_inputs) in
      let aux = Field.Vector.create () in
      let system = R1CS_constraint_system.create () in
      let state =
        Runner.State.make ~num_inputs ~input ~next_auxiliary ~aux ~system None
      in
      ignore (run t state) ;
      let auxiliary_input_size = !next_auxiliary - (1 + num_inputs) in
      R1CS_constraint_system.set_auxiliary_input_size system
        auxiliary_input_size ;
      system

    let auxiliary_input ?system ~run ~num_inputs
        ?(handlers = ([] : Handler.t list)) t0 s0 (input : Field.Vector.t) :
        Field.Vector.t =
      let next_auxiliary = ref (1 + num_inputs) in
      let aux = Field.Vector.create () in
      let handler =
        List.fold ~init:Request.Handler.fail handlers ~f:(fun handler h ->
            Request.Handler.(push handler (create_single h)) )
      in
      let state =
        Runner.State.make ?system ~num_inputs ~input ~next_auxiliary ~aux
          ~handler (Some s0)
      in
      ignore (run t0 state) ;
      Option.iter system ~f:(fun system ->
          let auxiliary_input_size = !next_auxiliary - (1 + num_inputs) in
          R1CS_constraint_system.set_auxiliary_input_size system
            auxiliary_input_size ) ;
      aux

    let run_and_check' ~run t0 s0 =
      let num_inputs = 0 in
      let input = Field.Vector.create () in
      let next_auxiliary = ref 1 in
      let aux = Field.Vector.create () in
      let system = R1CS_constraint_system.create () in
      let get_value : Cvar.t -> Field.t =
        let get_one v = Field.Vector.get aux (v - 1) in
        Cvar.eval get_one
      in
      let state =
        Runner.State.make ~num_inputs ~input ~next_auxiliary ~aux ~system
          ~eval_constraints:true (Some s0)
      in
      match run t0 state with
      | exception e ->
          Or_error.of_exn e
      | {prover_state= Some s; _}, x ->
          Ok (s, x, get_value)
      | _ ->
          failwith "run_and_check': Expected a value from run, got None."

    let run_unchecked ~run t0 s0 =
      let num_inputs = 0 in
      let input = Field.Vector.create () in
      let next_auxiliary = ref 1 in
      let aux = Field.Vector.create () in
      let state =
        Runner.State.make ~num_inputs ~input ~next_auxiliary ~aux (Some s0)
      in
      match run t0 state with
      | {prover_state= Some s; _}, x ->
          (s, x)
      | _ ->
          failwith "run_unchecked: Expected a value from run, got None."

    let run_and_check ~run t s =
      Or_error.map (run_and_check' ~run t s) ~f:(fun (s, x, get_value) ->
          let s', x = As_prover.run x get_value s in
          (s', x) )

    let check ~run t s = run_and_check' ~run t s |> Result.map ~f:(Fn.const ())

    let equal (x : Cvar.t) (y : Cvar.t) : (Cvar.t Boolean.t, _) t =
      let open Let_syntax in
      let%bind inv =
        exists Typ.field
          ~compute:
            (let open As_prover.Let_syntax in
            let%map x = As_prover.read_var x and y = As_prover.read_var y in
            if Field.equal x y then Field.zero else Field.inv (Field.sub x y))
      and r =
        exists Typ.field
          ~compute:
            (let open As_prover.Let_syntax in
            let%map x = As_prover.read_var x and y = As_prover.read_var y in
            if Field.equal x y then Field.one else Field.zero)
      in
      let%map () =
        let open Constraint in
        let open Cvar in
        assert_all
          [ r1cs ~label:"equals_1" inv (x - y) (Cvar.constant Field.one - r)
          ; r1cs ~label:"equals_2" r (x - y) (Cvar.constant Field.zero) ]
      in
      Boolean.Unsafe.create r

    let mul ?(label = "Checked.mul") (x : Cvar.t) (y : Cvar.t) =
      match (x, y) with
      | Constant x, Constant y ->
          return (Cvar.constant (Field.mul x y))
      | Constant x, _ ->
          return (Cvar.scale y x)
      | _, Constant y ->
          return (Cvar.scale x y)
      | _, _ ->
          with_label label
            (let open Let_syntax in
            let%bind z =
              exists Typ.field
                ~compute:
                  As_prover.(map2 (read_var x) (read_var y) ~f:Field.mul)
            in
            let%map () = assert_r1cs x y z in
            z)

    let square ?(label = "Checked.square") (x : Cvar.t) =
      match x with
      | Constant x ->
          return (Cvar.constant (Field.square x))
      | _ ->
          with_label label
            (let open Let_syntax in
            let%bind z =
              exists Typ.field
                ~compute:As_prover.(map (read_var x) ~f:Field.square)
            in
            let%map () = assert_square x z in
            z)

    (* We get a better stack trace by failing at the call to is_satisfied, so we
     put a bogus value for the inverse to make the constraint system unsat if
     x is zero. *)
    let inv ?(label = "Checked.inv") (x : Cvar.t) =
      match x with
      | Constant x ->
          return (Cvar.constant (Field.inv x))
      | _ ->
          with_label label
            (let open Let_syntax in
            let%bind x_inv =
              exists Typ.field
                ~compute:
                  As_prover.(
                    map (read_var x) ~f:(fun x ->
                        if Field.(equal zero x) then Field.zero
                        else Backend.Field.inv x ))
            in
            let%map () =
              assert_r1cs ~label:"field_inverse" x x_inv
                (Cvar.constant Field.one)
            in
            x_inv)

    let div ?(label = "Checked.div") x y =
      with_label label
        (let open Let_syntax in
        let%bind y_inv = inv y in
        mul x y_inv)

    let%snarkydef_ if_ (b : Cvar.t Boolean.t) ~(then_ : Cvar.t)
        ~(else_ : Cvar.t) =
      let open Let_syntax in
      (* r = e + b (t - e)
      r - e = b (t - e)
    *)
      let b = (b :> Cvar.t) in
      match (then_, else_) with
      | Constant t, Constant e ->
          return Cvar.((t * b) + (e * (constant Field0.one - b)))
      | _, _ ->
          let%bind r =
            exists Typ.field
              ~compute:
                (let open As_prover in
                let open Let_syntax in
                let%bind b = read_var b in
                read Typ.field
                  (if Field.equal b Field.one then then_ else else_))
          in
          let%map () = assert_r1cs b Cvar.(then_ - else_) Cvar.(r - else_) in
          r

    let%snarkydef_ assert_non_zero (v : Cvar.t) =
      let open Let_syntax in
      let%map _ = inv v in
      ()

    module Boolean = struct
      open Boolean.Unsafe

      type var = Cvar.t Boolean.t

      type value = bool

      let true_ : var = create (Cvar.constant Field.one)

      let false_ : var = create (Cvar.constant Field.zero)

      let not (x : var) : var = create Cvar.((true_ :> Cvar.t) - (x :> Cvar.t))

      let if_ b ~(then_ : var) ~(else_ : var) =
        map ~f:create (if_ b ~then_:(then_ :> Cvar.t) ~else_:(else_ :> Cvar.t))

      let ( && ) (x : var) (y : var) =
        (* (x + y)^2 = 2 z + x + y

           x^2 + 2 x*y + y^2 = 2 z + x + y
           x + 2 x*y + y = 2 z + x + y
           2 x*y = 2 z
           x * y = z
        *)
        let x = (x :> Cvar.t) in
        let y = (y :> Cvar.t) in
        let open Let_syntax in
        let%bind z =
          exists Typ.field
            ~compute:
              (let open As_prover in
              let open Let_syntax in
              let%map x = read_var x and y = read_var y in
              if Field.(equal one x) && Field.(equal one y) then Field.one
              else Field.zero)
        in
        let%map () =
          let x_plus_y = Cvar.add x y in
          assert_square x_plus_y Cvar.((Field.of_int 2 * z) + x_plus_y)
        in
        create z

      let ( || ) x y =
        let open Let_syntax in
        let%map both_false = (not x) && not y in
        not both_false

      let any = function
        | [] ->
            return false_
        | [b1] ->
            return b1
        | [b1; b2] ->
            b1 || b2
        | bs ->
            let open Let_syntax in
            let%map all_zero =
              equal (Cvar.sum (bs :> Cvar.t list)) (Cvar.constant Field.zero)
            in
            not all_zero

      let all = function
        | [] ->
            return true_
        | [b1] ->
            return b1
        | [b1; b2] ->
            b1 && b2
        | bs ->
            equal
              (Cvar.constant (Field.of_int (List.length bs)))
              (Cvar.sum (bs :> Cvar.t list))

      let to_constant (b : var) =
        Option.map (Cvar.to_constant (b :> Cvar.t)) ~f:Field.(equal one)

      let var_of_value b = if b then true_ else false_

      let typ : (var, value) Typ.t =
        let open Typ in
        let store b =
          Store.(map (store (if b then Field.one else Field.zero)) ~f:create)
        in
        let read (v : var) =
          let open Read.Let_syntax in
          let%map x = Read.read (v :> Cvar.t) in
          if Field.equal x Field.one then true
          else if Field.equal x Field.zero then false
          else failwith "Boolean.typ: Got non boolean value for variable"
        in
        let alloc = Alloc.(map alloc ~f:create) in
        let check (v : var) =
          Checked.assert_
            (Constraint.boolean ~label:"boolean-alloc" (v :> Cvar.t))
        in
        {read; store; alloc; check}

      let typ_unchecked : (var, value) Typ.t =
        {typ with check= (fun _ -> Checked.return ())}

      let ( lxor ) b1 b2 =
        match (to_constant b1, to_constant b2) with
        | Some b1, Some b2 ->
            return (var_of_value (b1 <> b2))
        | Some true, None ->
            return (not b2)
        | None, Some true ->
            return (not b1)
        | Some false, None ->
            return b2
        | None, Some false ->
            return b1
        | None, None ->
            (* (1 - 2 a) (1 - 2 b) = 1 - 2 c
              1 - 2 (a + b) + 4 a b = 1 - 2 c
              - 2 (a + b) + 4 a b = - 2 c
              (a + b) - 2 a b = c
              2 a b = a + b - c
            *)
            let open Let_syntax in
            let%bind res =
              exists typ_unchecked
                ~compute:
                  As_prover.(
                    map2 ~f:( <> ) (read typ_unchecked b1)
                      (read typ_unchecked b2))
            in
            let%map () =
              let a = (b1 :> Cvar.t) in
              let b = (b2 :> Cvar.t) in
              let c = (res :> Cvar.t) in
              let open Cvar in
              assert_r1cs (a + a) b (a + b - c)
            in
            res

      let equal (a : var) (b : var) = a lxor b >>| not

      let of_field x =
        let open Let_syntax in
        let%map () = assert_ (Constraint.boolean x) in
        create x

      module Unsafe = struct
        let of_cvar (t : Cvar.t) : var = create t
      end

      module Assert = struct
        let ( = ) (x : var) (y : var) = assert_equal (x :> Cvar.t) (y :> Cvar.t)

        let is_true (v : var) = v = true_

        let%snarkydef_ any (bs : var list) =
          assert_non_zero (Cvar.sum (bs :> Cvar.t list))

        let%snarkydef_ all (bs : var list) =
          assert_equal
            (Cvar.sum (bs :> Cvar.t list))
            (Cvar.constant (Field.of_int (List.length bs)))

        let%snarkydef_ exactly_one (bs : var list) =
          assert_equal (Cvar.sum (bs :> Cvar.t list)) (Cvar.constant Field.one)
      end

      module Expr = struct
        type t = Var of var | And of t list | Or of t list | Not of t

        let rec eval t =
          let open Let_syntax in
          match t with
          | Not t ->
              eval t >>| not
          | Var v ->
              return v
          | And ts ->
              Checked.all (List.map ~f:eval ts) >>= all
          | Or ts ->
              Checked.all (List.map ~f:eval ts) >>= any

        let assert_ t = eval t >>= Assert.is_true

        let ( ! ) v = Var v

        let ( && ) x y = And [x; y]

        let ( || ) x y = Or [x; y]

        let not t = Not t

        let any xs = Or xs

        let all xs = And xs
      end
    end

    module Control = struct end

    let two_to_the n =
      let rec go acc i =
        if i = 0 then acc else go (Field0.add acc acc) (i - 1)
      in
      go Field0.one n

    type _ Request.t +=
      | Choose_preimage : Field.t * int -> bool list Request.t

    let choose_preimage_unchecked v ~length =
      exists
        (Typ.list Boolean.typ ~length)
        ~request:
          As_prover.(
            map (read_var v) ~f:(fun x -> Choose_preimage (x, length)))
        ~compute:
          (let open As_prover.Let_syntax in
          let%map x = As_prover.read_var v in
          let x = Bigint.of_field x in
          List.init length ~f:(fun i -> Bigint.test_bit x i))

    let packing_sum (bits : Boolean.var list) =
      let ts, _ =
        List.fold_left bits ~init:([], Field.one) ~f:(fun (acc, c) v ->
            ((c, (v :> Cvar.t)) :: acc, Field.add c c) )
      in
      Cvar.linear_combination ts

    let choose_preimage (v : Cvar.t) ~length : (Boolean.var list, 's) t =
      let open Let_syntax in
      let%bind bits = choose_preimage_unchecked v ~length in
      let lc = packing_sum bits in
      let%map () =
        assert_r1cs ~label:"Choose_preimage" lc (Cvar.constant Field.one) v
      in
      bits

    let choose_preimage_flagged (v : Cvar.t) ~length =
      let open Let_syntax in
      let%bind bits = choose_preimage_unchecked v ~length in
      let lc = packing_sum bits in
      let%map success = equal lc v in
      (bits, `Success success)

    module List =
      Monad_sequence.List (struct
          type nonrec ('a, 's) t = ('a, 's) t

          include (
            Checked_S :
              Checked_intf.S with type ('a, 's, 'f) t := ('a, 's, 'f) Checked.t )
        end)
        (struct
          type t = Boolean.var

          include Boolean
        end)
  end

  module Data_spec = Typ.Data_spec

  module Run = struct
    open Types.Run_state
    open Data_spec

    let alloc_var next_input () =
      let v = !next_input in
      incr next_input ; Cvar.Unsafe.of_index v

    let store_field_elt primary_input next_input x =
      let v = alloc_var next_input () in
      Field.Vector.emplace_back primary_input x ;
      v

    module Proof_system = struct
      type ('checked, 'inputs, 's) proof_system =
        { compute: 'checked
        ; reduced_compute: 'checked Lazy.t
        ; check_inputs: (unit, 's) Checked.t
        ; provide_inputs:
            Field.Vector.t -> (unit, 'inputs) H_list.t -> Field.Vector.t
        ; num_inputs: int
        ; handler: Request.Handler.t
        ; mutable proving_key: Proving_key.t option
        ; mutable verification_key: Verification_key.t option
        ; proving_key_path: string option
        ; verification_key_path: string option }

      let rec allocate_inputs : type checked r2 k1 k2.
             reduce_to_prover:(int ref -> checked -> checked)
          -> (unit, 's) Checked.t
          -> int ref
          -> (checked, unit, k1, k2) t
          -> k1
          -> (checked, k2, 's) proof_system =
       fun ~reduce_to_prover check_inputs next_input t compute ->
        let open Checked in
        match t with
        | [] ->
            { compute
            ; reduced_compute=
                lazy (reduce_to_prover (ref !next_input) compute)
            ; check_inputs= Checked.return ()
            ; provide_inputs= (fun input ([] : (unit, unit) H_list.t) -> input)
            ; num_inputs= !next_input - 1
            ; handler= Request.Handler.fail
            ; proving_key= None
            ; verification_key= None
            ; proving_key_path= None
            ; verification_key_path= None }
        | {alloc; check; store; _} :: t' ->
            let before_input = !next_input in
            let var = Typ.Alloc.run alloc (alloc_var next_input) in
            let after_input = !next_input in
            let compute = compute var in
            let check_inputs =
              let%bind () = check_inputs in
              with_state (As_prover.return ()) (check var)
            in
            let { compute
                ; reduced_compute
                ; check_inputs
                ; provide_inputs
                ; num_inputs
                ; handler
                ; proving_key
                ; verification_key
                ; proving_key_path
                ; verification_key_path } =
              allocate_inputs ~reduce_to_prover check_inputs next_input t'
                compute
            in
            let provide_inputs input H_list.(value :: values) =
              (* NOTE: We assume here that [store] and [alloc] allocate their
                 variables in the same way, and order them the same way in
                 their output.
                 This is "safe", in that you could never generate a proof when
                 they deviated previously, since the constraints system we
                 generate the keys for and the one satisfied by the prover
                 would be different.
                 Thus, here we only store the values, with the understanding
                 that the values passed from [alloc] above should already be
                 identical. *)
              let next_input = ref before_input in
              let store_field_elt = store_field_elt input next_input in
              let _var = Typ.Store.run (store value) store_field_elt in
              if not (Int.equal !next_input after_input) then
                failwithf
                  "allocate_inputs: Cannot work with this Typ.t. The alloc \
                   method allocates %i field elements, but the store method \
                   allocates %i."
                  (after_input - before_input)
                  (!next_input - before_input)
                  ()
              else provide_inputs input values
            in
            { compute
            ; reduced_compute
            ; check_inputs
            ; provide_inputs
            ; num_inputs
            ; handler
            ; proving_key
            ; verification_key
            ; proving_key_path
            ; verification_key_path }

      let create ~reduce_to_prover ?proving_key ?verification_key
          ?proving_key_path ?verification_key_path
          ?(handlers = ([] : Handler.t list)) ?(reduce = false) ~public_input
          compute =
        let next_input = ref 1 in
        let proof_system =
          allocate_inputs ~reduce_to_prover (Checked.return ()) next_input
            public_input compute
        in
        let force x = ignore (Lazy.force x) in
        if reduce then ignore (force proof_system.reduced_compute) else () ;
        let handler =
          List.fold ~init:proof_system.handler handlers ~f:(fun handler h ->
              Request.Handler.(push handler (create_single h)) )
        in
        { proof_system with
          proving_key
        ; verification_key
        ; proving_key_path
        ; verification_key_path
        ; handler }

      let run_proof_system ~run ?(reduce = !reduce_to_prover) ~input ?system
          ?eval_constraints ?(handlers = ([] : Handler.t list)) proof_system s
          =
        let {num_inputs; _} = proof_system in
        let handler =
          List.fold ~init:proof_system.handler handlers ~f:(fun handler h ->
              Request.Handler.(push handler (create_single h)) )
        in
        let prover_state =
          Checked.Runner.State.make ~num_inputs ~input
            ~next_auxiliary:(ref (num_inputs + 1))
            ~aux:(Field.Vector.create ()) ?system ?eval_constraints ~handler s
        in
        let prover_state, () =
          Checked.run proof_system.check_inputs prover_state
        in
        let compute =
          if reduce && not (Option.is_some prover_state.system) then
            Lazy.force proof_system.reduced_compute
          else proof_system.compute
        in
        let prover_state, a = run compute prover_state in
        Option.iter prover_state.system ~f:(fun system ->
            let aux_input_size =
              !(prover_state.next_auxiliary) - (1 + num_inputs)
            in
            R1CS_constraint_system.set_auxiliary_input_size system
              aux_input_size ) ;
        (prover_state, a)

      let constraint_system ~run proof_system =
        let input = Field.Vector.create () in
        let system = R1CS_constraint_system.create () in
        ignore (run_proof_system ~run ~input ~system proof_system None) ;
        system

      let digest ~run proof_system =
        let system = constraint_system ~run proof_system in
        R1CS_constraint_system.digest system

      let generate_keypair ~run proof_system =
        let keypair = Keypair.generate (constraint_system ~run proof_system) in
        proof_system.proving_key <- Some keypair.pk ;
        proof_system.verification_key <- Some keypair.vk ;
        (* Write keys to the corresponding files. *)
        Option.iter proof_system.proving_key_path ~f:(fun path ->
            Out_channel.write_all path ~data:(Proving_key.to_string keypair.pk)
        ) ;
        Option.iter proof_system.verification_key_path ~f:(fun path ->
            Out_channel.write_all path
              ~data:(Verification_key.to_string keypair.vk) ) ;
        keypair

      let run_with_input ~run ?reduce ~public_input ?system ?eval_constraints
          ?handlers proof_system s =
        let input =
          proof_system.provide_inputs (Field.Vector.create ()) public_input
        in
        let ({prover_state= s; _} as state), a =
          run_proof_system ~run ?reduce ~input ?system ?eval_constraints
            ?handlers proof_system (Some s)
        in
        match s with
        | Some s ->
            (s, a, state)
        | None ->
            failwith
              "run_with_input: Expected a value from run_proof_system, got \
               None."

      let run_unchecked ~run ~public_input ?handlers ?reduce proof_system s =
        let s, a, _ =
          run_with_input ~run ?reduce ~public_input ?handlers proof_system s
        in
        (s, a)

      let run_checked' ~run ~public_input ?handlers ?reduce proof_system s =
        let system = R1CS_constraint_system.create () in
        match
          run_with_input ~run ?reduce ~public_input ~system
            ~eval_constraints:true ?handlers proof_system s
        with
        | exception e ->
            Or_error.of_exn e
        | s, x, state ->
            Ok (s, x, state)

      let run_checked ~run ~public_input ?handlers ?reduce proof_system s =
        Or_error.map
          (run_checked' ~run ?reduce ~public_input ?handlers proof_system s)
          ~f:(fun (s, x, state) ->
            let s', x = As_prover.run x (Checked.Runner.get_value state) s in
            (s', x) )

      let check ~run ~public_input ?handlers ?reduce proof_system s =
        Or_error.map ~f:(Fn.const ())
          (run_checked' ~run ?reduce ~public_input ?handlers proof_system s)

      let read_proving_key proof_system =
        match proof_system.proving_key_path with
        | Some path ->
            Some (Proving_key.of_string (In_channel.read_all path))
        | None ->
            None

      let read_verification_key proof_system =
        match proof_system.verification_key_path with
        | Some path ->
            Some (Verification_key.of_string (In_channel.read_all path))
        | None ->
            None

      let prove ~run ~public_input ?proving_key ?handlers ?reduce ?message
          proof_system s =
        let proving_key =
          List.find_map_exn
            ~f:(fun f -> f ())
            [ (fun () -> proving_key)
            ; (fun () -> proof_system.proving_key)
            ; (fun () -> read_proving_key proof_system)
            ; (fun () -> Some (generate_keypair ~run proof_system).pk) ]
        in
        let _, _, state =
          run_with_input ~run ?reduce ~public_input ?handlers proof_system s
        in
        let {input; aux; _} = state in
        Proof.create ?message proving_key ~primary:input ~auxiliary:aux

      let verify ~run ~public_input ?verification_key ?message proof_system
          proof =
        let input =
          proof_system.provide_inputs (Field.Vector.create ()) public_input
        in
        let verification_key =
          List.find_map_exn
            ~f:(fun f -> f ())
            [ (fun () -> verification_key)
            ; (fun () -> proof_system.verification_key)
            ; (fun () -> read_verification_key proof_system)
            ; (fun () ->
                failwith
                  "Could not verify the proof; no verification key has been \
                   provided." ) ]
        in
        Proof.verify ?message proof verification_key input
    end

    let rec collect_input_constraints : type checked s r2 k1 k2.
        int ref -> (checked, r2, k1, k2) t -> k1 -> (checked, s) Checked.t =
     fun next_input t k ->
      let open Checked in
      match t with
      | [] ->
          Checked.return k
      | {alloc; check; _} :: t' ->
          let var = Typ.Alloc.run alloc (alloc_var next_input) in
          let r = collect_input_constraints next_input t' (k var) in
          let%map () = with_state (As_prover.return ()) (check var)
          and r = r in
          r

    let r1cs_h : type a s checked r2 k1 k2.
           run:(a, s, checked) Checked.Runner.run
        -> int ref
        -> (checked, r2, k1, k2) t
        -> k1
        -> R1CS_constraint_system.t =
     fun ~run next_input t k ->
      let r = collect_input_constraints next_input t k in
      let run_in_run r state =
        let state, x = Checked.run r state in
        run x state
      in
      Checked.constraint_system ~run:run_in_run ~num_inputs:(!next_input - 1) r

    let constraint_system (type a s checked k_var k_val) :
           run:(a, s, checked) Checked.Runner.run
        -> exposing:(checked, _, 'k_var, _) t
        -> 'k_var
        -> R1CS_constraint_system.t =
     fun ~run ~exposing k -> r1cs_h ~run (ref 1) exposing k

    let generate_keypair :
           run:(_, _, 'checked) Checked.Runner.run
        -> exposing:('checked, _, 'k_var, _) t
        -> 'k_var
        -> Keypair.t =
     fun ~run ~exposing k ->
      Keypair.generate (constraint_system ~run ~exposing k)

    let verify :
           ?message:Proof.message
        -> Proof.t
        -> Verification_key.t
        -> ('r_var, bool, 'k_var, 'k_value) t
        -> 'k_value =
     fun ?message proof vk t0 ->
      let primary_input = Field.Vector.create () in
      let next_input = ref 1 in
      let store_field_elt = store_field_elt primary_input next_input in
      let rec go : type r_var k_var k_value.
          (r_var, bool, k_var, k_value) t -> k_value =
       fun t ->
        match t with
        | [] ->
            Proof.verify ?message proof vk primary_input
        | {store; _} :: t' ->
            fun value ->
              let _var = Typ.Store.run (store value) store_field_elt in
              go t'
      in
      go t0

    let conv : type r_var r_value.
           (r_var -> Field.Vector.t -> r_value)
        -> (r_var, r_value, 'k_var, 'k_value) t
        -> 'k_var
        -> 'k_value =
     fun cont0 t0 k0 ->
      let primary_input = Field.Vector.create () in
      let store_field_elt =
        let next_input = ref 1 in
        fun x ->
          let v = !next_input in
          incr next_input ;
          Field.Vector.emplace_back primary_input x ;
          Cvar.Unsafe.of_index v
      in
      let rec go : type k_var k_value.
          (r_var, r_value, k_var, k_value) t -> k_var -> k_value =
       fun t k ->
        match t with
        | [] ->
            cont0 k primary_input
        | {store; _} :: t' ->
            fun value ->
              let var = Typ.Store.run (store value) store_field_elt in
              go t' (k var)
      in
      go t0 k0

    let prove :
           run:('a, 's, 'checked) Checked.Runner.run
        -> ?message:Proof.message
        -> Proving_key.t
        -> ('checked, Proof.t, 'k_var, 'k_value) t
        -> ?handlers:Handler.t list
        -> 's
        -> 'k_var
        -> 'k_value =
     fun ~run ?message key t ?handlers s k ->
      conv
        (fun c primary ->
          let auxiliary =
            Checked.auxiliary_input ~run ?handlers
              ~num_inputs:(Field.Vector.length primary)
              c s primary
          in
          Proof.create ?message key ~primary ~auxiliary )
        t k

    let generate_auxiliary_input :
           run:('a, 's, 'checked) Checked.Runner.run
        -> ('checked, unit, 'k_var, 'k_value) t
        -> ?handlers:Handler.t list
        -> 's
        -> 'k_var
        -> 'k_value =
     fun ~run t ?handlers s k ->
      conv
        (fun c primary ->
          let auxiliary =
            Checked.auxiliary_input ~run ?handlers
              ~num_inputs:(Field.Vector.length primary)
              c s primary
          in
          ignore auxiliary )
        t k

    let reduce_to_prover : type a s r_value.
           ((a, s, Field.t) Checked_ast.t, Proof.t, 'k_var, 'k_value) t
        -> 'k_var
        -> (Proving_key.t -> ?handlers:Handler.t list -> s -> 'k_value)
           Staged.t =
     fun t0 k0 ->
      let next_input = ref 1 in
      let alloc_var () =
        let v = !next_input in
        incr next_input ; Cvar.Unsafe.of_index v
      in
      let rec go : type k_var k_value.
             ((a, s, Field.t) Checked_ast.t, Proof.t, k_var, k_value) t
          -> k_var
          -> k_var =
       fun t k ->
        match t with
        | [] ->
            Checked.Runner.reduce_to_prover next_input k
        | {alloc; _} :: t' ->
            let var = Typ.Alloc.run alloc alloc_var in
            let ret = go t' (k var) in
            fun _ -> ret
      in
      let reduced = go t0 k0 in
      stage (fun key ?handlers s ->
          prove ~run:Checked.Runner.run key t0 ?handlers s reduced )
  end

  module Cvar1 = struct
    include Cvar

    let project (vars : Checked.Boolean.var list) =
      let rec go c acc = function
        | [] ->
            List.rev acc
        | v :: vs ->
            go (Field.add c c) ((c, v) :: acc) vs
      in
      Cvar.linear_combination (go Field.one [] (vars :> Cvar.t list))

    let pack vars =
      assert (List.length vars < Field.size_in_bits) ;
      project vars

    let unpack v ~length =
      assert (length < Field.size_in_bits) ;
      Checked.choose_preimage v ~length

    let unpack_flagged v ~length =
      assert (length < Field.size_in_bits) ;
      Checked.choose_preimage_flagged v ~length
  end

  module Field = struct
    include Field0

    let gen =
      Quickcheck.Generator.map
        Bignum_bigint.(gen_incl zero (size - one))
        ~f:(fun x -> Bigint.(to_field (of_bignum_bigint x)))

    let typ = Typ.field

    type var' = Var.t

    module Var = Cvar1

    module Checked = struct
      include Cvar1

      let equal = Checked.equal

      let mul x y = Checked.mul ~label:"Field.Checked.mul" x y

      let square x = Checked.square ~label:"Field.Checked.square" x

      let div x y = Checked.div ~label:"Field.Checked.div" x y

      let inv x = Checked.inv ~label:"Field.Checked.inv" x

      let choose_preimage_var = Checked.choose_preimage

      type comparison_result =
        {less: Checked.Boolean.var; less_or_equal: Checked.Boolean.var}

      let if_ = Checked.if_

      let compare ~bit_length a b =
        let open Checked in
        let open Let_syntax in
        [%with_label_ "compare"]
          (let alpha_packed =
             Cvar.(constant (two_to_the bit_length) + b - a)
           in
           let%bind alpha = unpack alpha_packed ~length:Int.(bit_length + 1) in
           let prefix, less_or_equal =
             match Core_kernel.List.split_n alpha bit_length with
             | p, [l] ->
                 (p, l)
             | _ ->
                 failwith "compare: Invalid alpha"
           in
           let%bind not_all_zeros = Boolean.any prefix in
           let%map less = Boolean.(less_or_equal && not_all_zeros) in
           {less; less_or_equal})

      module Assert = struct
        let lt ~bit_length x y =
          let open Checked in
          let open Let_syntax in
          let%bind {less; _} = compare ~bit_length x y in
          Boolean.Assert.is_true less

        let lte ~bit_length x y =
          let open Checked in
          let open Let_syntax in
          let%bind {less_or_equal; _} = compare ~bit_length x y in
          Boolean.Assert.is_true less_or_equal

        let gt ~bit_length x y = lt ~bit_length y x

        let gte ~bit_length x y = lte ~bit_length y x

        let non_zero = Checked.assert_non_zero

        let equal x y = Checked.assert_equal ~label:"Checked.Assert.equal" x y

        let not_equal (x : t) (y : t) =
          Checked.with_label "Checked.Assert.not_equal" (non_zero (sub x y))
      end

      let lt_bitstring_value =
        let module Boolean = Checked.Boolean in
        let module Expr = struct
          module Binary = struct
            type 'a t = Lit of 'a | And of 'a * 'a t | Or of 'a * 'a t
          end

          module Nary = struct
            type 'a t = Lit of 'a | And of 'a t list | Or of 'a t list

            let rec of_binary : 'a Binary.t -> 'a t = function
              | Lit x ->
                  Lit x
              | And (x, And (y, t)) ->
                  And [Lit x; Lit y; of_binary t]
              | Or (x, Or (y, t)) ->
                  Or [Lit x; Lit y; of_binary t]
              | And (x, t) ->
                  And [Lit x; of_binary t]
              | Or (x, t) ->
                  Or [Lit x; of_binary t]

            let rec eval =
              let open Checked.Let_syntax in
              function
              | Lit x ->
                  return x
              | And xs ->
                  Checked.List.map xs ~f:eval >>= Boolean.all
              | Or xs ->
                  Checked.List.map xs ~f:eval >>= Boolean.any
          end
        end in
        let rec lt_binary xs ys : Boolean.var Expr.Binary.t =
          match (xs, ys) with
          | [], [] ->
              Lit Boolean.false_
          | [_x], [false] ->
              Lit Boolean.false_
          | [x], [true] ->
              Lit (Boolean.not x)
          | [x1; _x2], [true; false] ->
              Lit (Boolean.not x1)
          | [_x1; _x2], [false; false] ->
              Lit Boolean.false_
          | x :: xs, false :: ys ->
              And (Boolean.not x, lt_binary xs ys)
          | x :: xs, true :: ys ->
              Or (Boolean.not x, lt_binary xs ys)
          | _ :: _, [] | [], _ :: _ ->
              failwith "lt_bitstring_value: Got unequal length strings"
        in
        fun (xs : Boolean.var Bitstring_lib.Bitstring.Msb_first.t)
            (ys : bool Bitstring_lib.Bitstring.Msb_first.t) ->
          let open Expr.Nary in
          eval
            (of_binary (lt_binary (xs :> Boolean.var list) (ys :> bool list)))

      let field_size_bits =
        List.init Field.size_in_bits ~f:(fun i ->
            Z.testbit
              (Bignum_bigint.to_zarith_bigint Field.size)
              Stdlib.(Field.size_in_bits - 1 - i) )
        |> Bitstring_lib.Bitstring.Msb_first.of_list

      let unpack_full x =
        let module Bitstring = Bitstring_lib.Bitstring in
        let open Checked.Let_syntax in
        let%bind res =
          choose_preimage_var x ~length:Field.size_in_bits
          >>| Bitstring.Lsb_first.of_list
        in
        let%map () =
          lt_bitstring_value
            (Bitstring.Msb_first.of_lsb_first res)
            field_size_bits
          >>= Checked.Boolean.Assert.is_true
        in
        res
    end
  end

  module Bitstring_checked = struct
    type t = Checked.Boolean.var list

    let lt_value = Field.Checked.lt_bitstring_value

    let chunk_for_equality (t1 : t) (t2 : t) =
      let chunk_size = Field.size_in_bits - 1 in
      let rec go acc t1 t2 =
        match (t1, t2) with
        | [], [] ->
            acc
        | _, _ ->
            let t1_a, t1_b = List.split_n t1 chunk_size in
            let t2_a, t2_b = List.split_n t2 chunk_size in
            go ((Cvar1.pack t1_a, Cvar1.pack t2_a) :: acc) t1_b t2_b
      in
      go [] t1 t2

    let equal t1 t2 =
      let open Checked in
      all
        (Core.List.map (chunk_for_equality t1 t2) ~f:(fun (x1, x2) ->
             equal x1 x2 ))
      >>= Boolean.all

    module Assert = struct
      let equal t1 t2 =
        let open Checked in
        Core.List.map (chunk_for_equality t1 t2) ~f:(fun (x1, x2) ->
            Constraint.equal x1 x2 )
        |> assert_all ~label:"Bitstring.Assert.equal"
    end
  end

  let%test_unit "lt_bitstring_value" =
    let gen =
      let open Quickcheck.Generator in
      let open Let_syntax in
      let%bind length = small_positive_int in
      let%map x = list_with_length length bool
      and y = list_with_length length bool in
      (x, y)
    in
    Quickcheck.test gen ~f:(fun (x, y) ->
        let correct_answer = x < y in
        let (), lt =
          Checked.run_and_check ~run:Checked.run
            (Checked.map
               ~f:(As_prover.read Checked.Boolean.typ)
               (Field.Checked.lt_bitstring_value
                  (Bitstring_lib.Bitstring.Msb_first.of_list
                     (List.map ~f:Checked.Boolean.var_of_value x))
                  (Bitstring_lib.Bitstring.Msb_first.of_list y)))
            ()
          |> Or_error.ok_exn
        in
        assert (lt = correct_answer) )

  include Checked

  module Proof_system = struct
    open Run.Proof_system

    type ('a, 's, 'inputs) t = (('a, 's) Checked.t, 'inputs, 's) proof_system

    let create ?proving_key ?verification_key ?proving_key_path
        ?verification_key_path ?handlers ?reduce ~public_input checked =
      create ~reduce_to_prover:Runner.reduce_to_prover ?proving_key
        ?verification_key ?proving_key_path ?verification_key_path ?handlers
        ?reduce ~public_input checked

    let constraint_system (proof_system : _ t) =
      constraint_system ~run:Checked.run proof_system

    let digest (proof_system : _ t) = digest ~run:Checked.run proof_system

    let generate_keypair (proof_system : _ t) =
      generate_keypair ~run:Checked.run proof_system

    let run_unchecked ~public_input ?handlers ?reduce (proof_system : _ t) =
      run_unchecked ~run:Checked.run ~public_input ?handlers ?reduce
        proof_system

    let run_checked ~public_input ?handlers ?reduce (proof_system : _ t) =
      run_checked ~run:Checked.run ~public_input ?handlers ?reduce proof_system

    let check ~public_input ?handlers ?reduce (proof_system : _ t) =
      check ~run:Checked.run ~public_input ?handlers ?reduce proof_system

    let prove ~public_input ?proving_key ?handlers ?reduce ?message
        (proof_system : _ t) =
      prove ~run:Checked.run ~public_input ?proving_key ?handlers ?reduce
        ?message proof_system

    let verify ~public_input ?verification_key ?message (proof_system : _ t) =
      verify ~run:Checked.run ~public_input ?verification_key ?message
        proof_system
  end

  module Perform = struct
    type ('a, 't) t =
      't -> unit Checked.run_state -> unit Checked.run_state * 'a

    let generate_keypair ~run ~exposing k =
      Run.generate_keypair ~run ~exposing k

    let prove ~run ?message key t k = Run.prove ~run ?message key t () k

    let verify = Run.verify

    let constraint_system = Run.constraint_system

    let run_unchecked ~run t = snd (run_unchecked ~run t ())

    let run_and_check ~run t = Or_error.map (run_and_check ~run t ()) ~f:snd

    let check ~run t = check ~run t ()
  end

  let generate_keypair ~exposing k =
    Run.generate_keypair ~run:Checked.run ~exposing k

  let conv f = Run.conv (fun x _ -> f x)

  let prove ?message key t s k = Run.prove ~run:Checked.run ?message key t s k

  let generate_auxiliary_input t s k =
    Run.generate_auxiliary_input ~run:Checked.run t s k

  let verify = Run.verify

  let constraint_system ~exposing k =
    Run.constraint_system ~run:Checked.run ~exposing k

  let run_unchecked t s = run_unchecked ~run:Checked.run t s

  let run_and_check t s = run_and_check ~run:Checked.run t s

  let check t s = check ~run:Checked.run t s

  let reduce_to_prover = Run.reduce_to_prover

  module Test = struct
    let checked_to_unchecked typ1 typ2 checked input =
      let (), checked_result =
        run_and_check
          (let open Let_syntax in
          let%bind input = exists typ1 ~compute:(As_prover.return input) in
          let%map result = checked input in
          As_prover.read typ2 result)
          ()
        |> Or_error.ok_exn
      in
      checked_result

    let test_equal (type a) ?(sexp_of_t = sexp_of_opaque) ?(equal = ( = )) typ1
        typ2 checked unchecked input =
      let checked_result = checked_to_unchecked typ1 typ2 checked input in
      let sexp_of_a = sexp_of_t in
      let compare_a x y = if equal x y then 0 else 1 in
      [%test_eq: a] checked_result (unchecked input)
  end

  module R1CS_constraint_system = struct
    include R1CS_constraint_system
  end
end

module Make (Backend : Backend_intf.S) = struct
  module Backend_extended = Backend_extended.Make (Backend)
  module Runner0 = Runner.Make (Backend_extended)

  module Basic =
    Make_basic
      (Backend_extended)
      (struct
        include (
          Checked :
            Checked_intf.S
            with type ('a, 's, 'f) t = ('a, 's, 'f) Checked.t
             and type 'f field := 'f )

        type field = Backend_extended.Field.t

        let run = Runner0.run
      end)

  include Basic
  module Number = Number.Make (Basic)
  module Enumerable = Enumerable.Make (Basic)
end

module Run = struct
  module Make (Backend : Backend_intf.S) = struct
    module Snark = Make (Backend)
    open Types.Run_state
    open Snark

    let state =
      ref
        { system= None
        ; input= Field.Vector.create ()
        ; aux= Field.Vector.create ()
        ; eval_constraints= false
        ; num_inputs= 0
        ; next_auxiliary= ref 1
        ; prover_state= None
        ; stack= []
        ; handler= Request.Handler.fail
        ; is_running= false
        ; as_prover= ref false
        ; run_special= None }

    let run checked =
      if !(!state.as_prover) then
        failwith
          "Can't run checked code as the prover: the verifier's constraint \
           system will not match." ;
      if not !state.is_running then
        failwith "This function can't be run outside of a checked computation." ;
      match !state.run_special with
      | Some f ->
          f checked
      | None ->
          let state', x = Runner.run checked !state in
          state := state' ;
          x

    let as_stateful x state' =
      state := state' ;
      let a = x () in
      (!state, a)

    module Proving_key = Snark.Proving_key
    module Verification_key = Snark.Verification_key
    module R1CS_constraint_system = Snark.R1CS_constraint_system
    module Keypair = Snark.Keypair
    module Var = Snark.Var

    type field = Snark.field

    module Bigint = Snark.Bigint
    module Constraint = Snark.Constraint
    module Data_spec = Snark.Data_spec

    module Typ = struct
      open Snark.Typ
      module Store = Store
      module Alloc = Alloc
      module Read = Read

      type 'prover_state run_state = 'prover_state Snark.Checked.run_state

      type nonrec ('var, 'value) t = ('var, 'value) t

      let store = store

      let read = read

      let alloc = alloc

      let check typ var = run (check typ var)

      let unit = unit

      let field = field

      let tuple2 = tuple2

      let ( * ) = ( * )

      let tuple3 = tuple3

      let list = list

      let array = array

      let hlist = hlist

      let transport = transport

      let transport_var = transport_var

      let of_hlistable = of_hlistable

      module Of_traversable = Of_traversable
    end

    module Boolean = struct
      open Snark.Boolean

      type nonrec var = var

      type value = bool

      let true_ = true_

      let false_ = false_

      let if_ b ~then_ ~else_ = run (if_ b ~then_ ~else_)

      let not = not

      let ( && ) x y = run (x && y)

      let ( || ) x y = run (x || y)

      let ( lxor ) x y = run (x lxor y)

      let any l = run (any l)

      let all l = run (all l)

      let of_field x = run (of_field x)

      let var_of_value = var_of_value

      let typ = typ

      let typ_unchecked = typ_unchecked

      let equal x y = run (equal x y)

      module Expr = struct
        open Snark.Boolean.Expr

        type nonrec t = t

        let ( ! ) = ( ! )

        let ( && ) = ( && )

        let ( || ) = ( || )

        let any = any

        let all = all

        let not = not

        let eval x = run (eval x)

        let assert_ x = run (assert_ x)
      end

      module Unsafe = Unsafe

      module Assert = struct
        open Snark.Boolean.Assert

        let ( = ) x y = run (x = y)

        let is_true x = run (is_true x)

        let any l = run (any l)

        let all l = run (all l)

        let exactly_one l = run (exactly_one l)
      end
    end

    module Field = struct
      open Snark.Field

      module Constant = struct
        type t = Snark.Field.t [@@deriving bin_io, sexp, hash, compare, eq]

        let gen = gen

        module T = struct
          let bin_shape_t = bin_shape_t

          let bin_writer_t = bin_writer_t

          let bin_write_t = bin_write_t

          let bin_size_t = bin_size_t

          let bin_reader_t = bin_reader_t

          let __bin_read_t__ = __bin_read_t__

          let bin_read_t = bin_read_t

          let bin_t = bin_t

          let sexp_of_t = sexp_of_t

          let t_of_sexp = t_of_sexp

          let of_int = of_int

          let one = one

          let zero = zero

          let add = add

          let sub = sub

          let mul = mul

          let inv = inv

          let square = square

          let sqrt = sqrt

          let is_square = is_square

          let equal = equal

          let size_in_bits = size_in_bits

          let print = print

          let to_string = to_string

          let random = random

          module Mutable = Mutable

          let ( += ) = ( += )

          let ( -= ) = ( -= )

          let ( *= ) = ( *= )

          module Vector = Vector

          let negate = negate

          let ( + ) = ( + )

          let ( - ) = ( - )

          let ( * ) = ( * )

          let ( / ) = ( / )

          let of_string = of_string

          let to_string = to_string

          let size = size

          let unpack = unpack

          let project = project
        end

        include T
      end

      open Snark.Field.Var

      type nonrec t = t

      let length = length

      let var_indices = var_indices

      let to_constant_and_terms = to_constant_and_terms

      let constant = constant

      let to_constant = to_constant

      let linear_combination = linear_combination

      let sum = sum

      let add = add

      let sub = sub

      let scale = scale

      let project = project

      let pack = pack

      (* New definitions *)

      let of_int i = constant (Constant.of_int i)

      let one = constant Constant.one

      let zero = constant Constant.zero

      open Snark.Field.Checked

      let mul x y = run (mul x y)

      let square x = run (square x)

      let div x y = run (div x y)

      let inv x = run (inv x)

      let equal x y = run (equal x y)

      let unpack x ~length = run (unpack x ~length)

      let unpack_flagged x ~length = run (unpack_flagged x ~length)

      let unpack_full x = run (unpack_full x)

      let choose_preimage_var x ~length = run (choose_preimage_var x ~length)

      type nonrec comparison_result = comparison_result =
        {less: Boolean.var; less_or_equal: Boolean.var}

      let compare ~bit_length x y = run (compare ~bit_length x y)

      let if_ b ~then_ ~else_ = run (if_ b ~then_ ~else_)

      let ( + ) = add

      let ( - ) = sub

      let ( * ) = mul

      let ( / ) = div

      module Unsafe = Unsafe

      module Assert = struct
        open Snark.Field.Checked.Assert

        let lte ~bit_length x y = run (lte ~bit_length x y)

        let gte ~bit_length x y = run (gte ~bit_length x y)

        let lt ~bit_length x y = run (lt ~bit_length x y)

        let gt ~bit_length x y = run (gt ~bit_length x y)

        let not_equal x y = run (not_equal x y)

        let equal x y = run (equal x y)

        let non_zero x = run (non_zero x)
      end

      let typ = typ
    end

    module Proof = Proof

    module Bitstring_checked = struct
      open Snark.Bitstring_checked

      type nonrec t = t

      let equal x y = run (equal x y)

      let lt_value x y = run (lt_value x y)

      module Assert = struct
        open Snark.Bitstring_checked.Assert

        let equal x y = run (equal x y)
      end
    end

    module As_prover = struct
      type 'a t = 'a

      let eval_as_prover f =
        if !(!state.as_prover) && Option.is_some !state.prover_state then (
          let s = Option.value_exn !state.prover_state in
          let s, a = f (Runner.get_value !state) s in
          state := Runner.set_prover_state (Some s) !state ;
          a )
        else failwith "Can't evaluate prover code outside an as_prover block"

      let in_prover_block () = !(!state.as_prover)

      let read_var var = eval_as_prover (As_prover.read_var var)

      let get_state () = eval_as_prover As_prover.get_state

      let set_state s = eval_as_prover (As_prover.set_state s)

      let modify_state f = eval_as_prover (As_prover.modify_state f)

      let read typ var = eval_as_prover (As_prover.read typ var)

      include Field.Constant.T

      let run_prover f tbl s =
        let old = !(!state.as_prover) in
        !state.as_prover := true ;
        state := Runner.set_prover_state (Some s) !state ;
        let a = f () in
        let s' = Option.value_exn !state.prover_state in
        !state.as_prover := old ;
        (s', a)
    end

    module Handle = struct
      type ('var, 'value) t = ('var, 'value) Handle.t

      let value handle () = As_prover.eval_as_prover (Handle.value handle)

      let var = Handle.var
    end

    module Proof_system = struct
      open Run.Proof_system

      type ('a, 'public_input) t =
        (unit -> 'a, 'public_input, unit) proof_system

      let create ?proving_key ?verification_key ?proving_key_path
          ?verification_key_path ?handlers ~public_input checked =
        create
          ~reduce_to_prover:(fun i f -> f)
          ?proving_key ?verification_key ?proving_key_path
          ?verification_key_path ?handlers ~public_input checked

      let run = as_stateful

<<<<<<< HEAD
      let digest (proof_system : _ t) = digest ~run proof_system
=======
      let constraint_system (proof_system : _ t) =
        constraint_system ~run:as_stateful proof_system

      let digest (proof_system : _ t) = digest ~run:as_stateful proof_system
>>>>>>> 775e210f

      let generate_keypair (proof_system : _ t) =
        generate_keypair ~run proof_system

      let run_unchecked ~public_input ?handlers (proof_system : _ t) =
        snd (run_unchecked ~run ~public_input ?handlers proof_system ())

      let run_checked ~public_input ?handlers (proof_system : _ t) =
        Or_error.map
          (run_checked' ~run ~public_input ?handlers proof_system ())
          ~f:(fun (s, x, state) -> x)

      let check ~public_input ?handlers (proof_system : _ t) =
        Or_error.map ~f:(Fn.const ())
          (run_checked' ~run ~public_input ?handlers proof_system ())

      let prove ~public_input ?proving_key ?handlers ?message
          (proof_system : _ t) =
        prove ~run ~public_input ?proving_key ?handlers ?message proof_system
          ()

      let verify ~public_input ?verification_key ?message (proof_system : _ t)
          =
        verify ~run ~public_input ?verification_key proof_system
    end

    let assert_ ?label c = run (assert_ ?label c)

    let assert_all ?label c = run (assert_all ?label c)

    let assert_r1cs ?label a b c = run (assert_r1cs ?label a b c)

    let assert_square ?label x y = run (assert_square ?label x y)

    let as_prover p = run (as_prover (As_prover.run_prover p))

    let next_auxiliary () = run next_auxiliary

    let request_witness typ p =
      run (request_witness typ (As_prover.run_prover p))

    let perform p = run (perform (As_prover.run_prover p))

    let request ?such_that typ r =
      match such_that with
      | None ->
          request_witness typ (fun () -> r)
      | Some such_that ->
          let x = request_witness typ (fun () -> r) in
          such_that x ; x

    let exists ?request ?compute typ =
      let request = Option.map request ~f:As_prover.run_prover in
      let compute = Option.map compute ~f:As_prover.run_prover in
      run (exists ?request ?compute typ)

    let exists_handle ?request ?compute typ =
      let request = Option.map request ~f:As_prover.run_prover in
      let compute = Option.map compute ~f:As_prover.run_prover in
      run (exists_handle ?request ?compute typ)

    type nonrec response = response

    let unhandled = unhandled

    type request = Request.request =
      | With :
          { request: 'a Request.t
          ; respond: 'a Request.Response.t -> response }
          -> request

    module Handler = Handler

    let handle x h =
      let h = Request.Handler.create_single h in
      let {handler; _} = !state in
      state := {!state with handler= Request.Handler.push handler h} ;
      let a = x () in
      state := {!state with handler} ;
      a

    let with_label lbl x =
      let {stack; _} = !state in
      state := {!state with stack= lbl :: stack} ;
      let a = x () in
      state := {!state with stack} ;
      a

    let make_checked x =
      let f state =
        let {prover_state; _} = state in
        let state =
          Runner.set_prover_state
            (Option.map prover_state ~f:(fun _ -> ()))
            state
        in
        let state, a = as_stateful x state in
        let state = Runner.set_prover_state prover_state state in
        (state, a)
      in
      Types.Checked.Direct (f, fun x -> Pure x)

    let constraint_system ~exposing x =
      Perform.constraint_system ~run:as_stateful ~exposing x

    let generate_keypair ~exposing x =
      Perform.generate_keypair ~run:as_stateful ~exposing x

    let prove ?message pk x = Perform.prove ~run:as_stateful ?message pk x

    let verify ?message pf vk spec = verify ?message pf vk spec

    let run_unchecked x = Perform.run_unchecked ~run:as_stateful x

    let run_and_check x =
      let res =
        Perform.run_and_check ~run:as_stateful (fun () ->
            let prover_block = x () in
            !state.as_prover := true ;
            As_prover.run_prover prover_block )
      in
      !state.as_prover := true ;
      res

    let check x = Perform.check ~run:as_stateful x |> Result.is_ok

    let constraint_count ?(log = fun ?start _ _ -> ()) x =
      let count = ref 0 in
      let next_auxiliary = ref 1 in
      let run_special x =
        let count', a =
          constraint_count_aux ~log ~auxc:next_auxiliary !count x
        in
        count := count' ;
        a
      in
      let {run_special= old; _} = !state in
      state := {!state with run_special= Some run_special} ;
      ignore (x ()) ;
      state := {!state with run_special= old} ;
      !count
  end
end

type 'field m = (module Snark_intf.Run with type field = 'field)

let make (type field)
    (module Backend : Backend_intf.S with type Field.t = field) : field m =
  (module Run.Make (Backend))

let%test_module "snark0-test" =
  ( module struct
    include Make (Backends.Mnt4.GM)
  end )<|MERGE_RESOLUTION|>--- conflicted
+++ resolved
@@ -2224,14 +2224,10 @@
 
       let run = as_stateful
 
-<<<<<<< HEAD
+      let constraint_system (proof_system : _ t) =
+        constraint_system ~run proof_system
+
       let digest (proof_system : _ t) = digest ~run proof_system
-=======
-      let constraint_system (proof_system : _ t) =
-        constraint_system ~run:as_stateful proof_system
-
-      let digest (proof_system : _ t) = digest ~run:as_stateful proof_system
->>>>>>> 775e210f
 
       let generate_keypair (proof_system : _ t) =
         generate_keypair ~run proof_system
