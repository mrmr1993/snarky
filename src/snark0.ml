module Bignum_bigint = Bigint
module Checked_ast = Checked
open Core_kernel

let () = Camlsnark_c.linkme

let eval_constraints = ref true

let set_eval_constraints b = eval_constraints := b

module Runner = struct
  module Make (Backend : Backend_extended.S) = struct
    open Backend
    open Types.Run_state
    open Checked

    type 'prover_state run_state = ('prover_state, Field.t) Types.Run_state.t

    type state = unit run_state

    type ('a, 's, 't) run = 't -> 's run_state -> 's run_state * 'a

    let set_prover_state prover_state
        { system
        ; input
        ; aux
        ; eval_constraints
        ; num_inputs
        ; next_auxiliary
        ; prover_state= _
        ; stack
        ; handler
        ; is_running
        ; as_prover
        ; run_special } =
      { system
      ; input
      ; aux
      ; eval_constraints
      ; num_inputs
      ; next_auxiliary
      ; prover_state
      ; stack
      ; handler
      ; is_running
      ; as_prover
      ; run_special }

    let set_handler handler state = {state with handler}

    let get_handler {handler; _} = handler

    let set_stack stack state = {state with stack}

    let get_stack {stack; _} = stack

    let get_value {num_inputs; input; aux; _} : Cvar.t -> Field.t =
      let get_one i =
        if i <= num_inputs then Field.Vector.get input (i - 1)
        else Field.Vector.get aux (i - num_inputs - 1)
      in
      Cvar.eval get_one

    let store_field_elt {next_auxiliary; aux; _} x =
      let v = !next_auxiliary in
      incr next_auxiliary ;
      Field.Vector.emplace_back aux x ;
      Cvar.Unsafe.of_index v

    let alloc_var {next_auxiliary; _} () =
      let v = !next_auxiliary in
      incr next_auxiliary ; Cvar.Unsafe.of_index v

    let run_as_prover x state =
      match (x, state.prover_state) with
      | Some x, Some s ->
          let old = !(state.as_prover) in
          state.as_prover := true ;
          let s', y = As_prover.run x (get_value state) s in
          state.as_prover := old ;
          ({state with prover_state= Some s'}, Some y)
      | _, _ ->
          (state, None)

    let as_prover x s =
      let s', (_ : unit option) = run_as_prover (Some x) s in
      (s', ())

    let with_label lab t s =
      let {stack; _} = s in
      let s', y = t {s with stack= lab :: stack} in
      ({s' with stack}, y)

    let add_constraint c s =
      if !(s.as_prover) then
        failwith
          "Cannot add a constraint as the prover: the verifier's constraint \
           system will not match." ;
      if s.eval_constraints && not (Constraint.eval c (get_value s)) then
        failwithf "Constraint unsatisfied:\n%s\n%s\n" (Constraint.annotation c)
          (Constraint.stack_to_string s.stack)
          () ;
      Option.iter s.system ~f:(fun system ->
          Constraint.add ~stack:s.stack c system ) ;
      (s, ())

    let with_state p and_then t_sub s =
      let s, s_sub = run_as_prover (Some p) s in
      let s_sub, y = t_sub (set_prover_state s_sub s) in
      let s, (_ : unit option) =
        run_as_prover (Option.map ~f:and_then s_sub.prover_state) s
      in
      (s, y)

    let with_handler h t s =
      let {handler; _} = s in
      let s', y = t {s with handler= Request.Handler.push handler h} in
      ({s' with handler}, y)

    let clear_handler t s =
      let {handler; _} = s in
      let s', y = t {s with handler= Request.Handler.fail} in
      ({s' with handler}, y)

    let exists ~run {Types.Typ.store; alloc; check; _} p s =
      if !(s.as_prover) then
        failwith
          "Cannot create a variable as the prover: the verifier's constraint \
           system will not match." ;
      match s.prover_state with
      | Some ps ->
          let old = !(s.as_prover) in
          s.as_prover := true ;
          let ps, value = Provider.run p s.stack (get_value s) ps s.handler in
          s.as_prover := old ;
          let var = Typ_monads.Store.run (store value) (store_field_elt s) in
          (* TODO: Push a label onto the stack here *)
          let s, () = run (check var) (set_prover_state (Some ()) s) in
          (set_prover_state (Some ps) s, {Handle.var; value= Some value})
      | None ->
          let var = Typ_monads.Alloc.run alloc (alloc_var s) in
          (* TODO: Push a label onto the stack here *)
          let s, () = run (check var) (set_prover_state None s) in
          (set_prover_state None s, {Handle.var; value= None})

    let next_auxiliary s = (s, !(s.next_auxiliary))

    (* INVARIANT: run _ s = (s', _) gives
         (s'.prover_state = Some _) iff (s.prover_state = Some _) *)
    let rec run : type a s. (a, s, Field.t) t -> s run_state -> s run_state * a
        =
     fun t s ->
      match t with
      | As_prover (x, k) ->
          let s, () = as_prover x s in
          run k s
      | Pure x ->
          (s, x)
      | Direct (d, k) ->
          let s, y = d s in
          run (k y) s
      | Reduced (t, d, res, k) ->
          let s, y =
            if Option.is_some s.prover_state && Option.is_none s.system then
              (d s, res)
            else run t s
          in
          run (k y) s
      | With_label (lab, t, k) ->
          let s, y = with_label lab (run t) s in
          run (k y) s
      | Add_constraint (c, t) ->
          let s, () = add_constraint c s in
          run t s
      | With_state (p, and_then, t_sub, k) ->
          let s, y = with_state p and_then (run t_sub) s in
          run (k y) s
      | With_handler (h, t, k) ->
          let s, y = with_handler h (run t) s in
          run (k y) s
      | Clear_handler (t, k) ->
          let s, y = clear_handler (run t) s in
          run (k y) s
      | Exists (typ, p, k) ->
          let s, y = exists ~run typ p s in
          run (k y) s
      | Next_auxiliary k ->
          let s, y = next_auxiliary s in
          run (k y) s

    let dummy_vector = Field.Vector.create ()

    let fake_state next_auxiliary stack =
      { system= None
      ; input= dummy_vector
      ; aux= dummy_vector
      ; eval_constraints= false
      ; num_inputs= 0
      ; next_auxiliary
      ; prover_state= None
      ; stack
      ; handler= Request.Handler.fail
      ; is_running= true
      ; as_prover= ref false
      ; run_special= None }

    let rec flatten_as_prover : type a s.
           int ref
        -> string list
        -> (a, s, Field.t) t
        -> (s run_state -> s run_state) * a =
     fun next_auxiliary stack t ->
      match t with
      | As_prover (x, k) ->
          let f, a = flatten_as_prover next_auxiliary stack k in
          ( (fun s ->
              let s', (_ : unit option) = run_as_prover (Some x) s in
              f s' )
          , a )
      | Pure x ->
          (Fn.id, x)
      | Direct (d, k) ->
          let _, y = d (fake_state next_auxiliary stack) in
          let f, a = flatten_as_prover next_auxiliary stack (k y) in
          ( (fun s ->
              let {prover_state; _} = s in
              let s, _y = d s in
              f (set_prover_state prover_state s) )
          , a )
      | Reduced (t, d, _res, k) ->
          let f, y = flatten_as_prover next_auxiliary stack t in
          let g, a = flatten_as_prover next_auxiliary stack (k y) in
          ((fun s -> g (f s)), a)
      | With_label (lab, t, k) ->
          let f, y = flatten_as_prover next_auxiliary (lab :: stack) t in
          let g, a = flatten_as_prover next_auxiliary stack (k y) in
          ((fun s -> g (f s)), a)
      | Add_constraint (c, t) ->
<<<<<<< HEAD
          let f, y = flatten_as_prover next_auxiliary stack t in
          ( (fun s ->
              if s.eval_constraints && not (Constraint.eval c (get_value s))
              then
                failwithf "Constraint unsatisfied:\n%s\n%s\n"
                  (Constraint.annotation c)
                  (Constraint.stack_to_string stack)
                  () ;
              f s )
          , y )
=======
          flatten_as_prover next_auxiliary t
>>>>>>> 7d4f2243
      | With_state (p, and_then, t_sub, k) ->
          let f_sub, y = flatten_as_prover next_auxiliary stack t_sub in
          let f, a = flatten_as_prover next_auxiliary stack (k y) in
          ( (fun s ->
              let s, s_sub = run_as_prover (Some p) s in
              let s_sub = f_sub (set_prover_state s_sub s) in
              let s, (_ : unit option) =
                run_as_prover (Option.map ~f:and_then s_sub.prover_state) s
              in
              f s )
          , a )
      | With_handler (h, t, k) ->
          let f, y = flatten_as_prover next_auxiliary stack t in
          let g, a = flatten_as_prover next_auxiliary stack (k y) in
          ( (fun s ->
              let {handler; _} = s in
              let s' = f {s with handler= Request.Handler.push handler h} in
              g {s' with handler} )
          , a )
      | Clear_handler (t, k) ->
          let f, y = flatten_as_prover next_auxiliary stack t in
          let g, a = flatten_as_prover next_auxiliary stack (k y) in
          ( (fun s ->
              let {handler; _} = s in
              let s' = f {s with handler= Request.Handler.fail} in
              g {s' with handler} )
          , a )
      | Exists ({store; alloc; check; _}, p, k) ->
          let var =
            Typ_monads.Alloc.run alloc
              (alloc_var (fake_state next_auxiliary stack))
          in
          let f, () = flatten_as_prover next_auxiliary stack (check var) in
          let handle = {Handle.var; value= None} in
          let g, a = flatten_as_prover next_auxiliary stack (k handle) in
          ( (fun s ->
              let old = !(s.as_prover) in
              s.as_prover := true ;
              let ps, value =
                Provider.run p s.stack (get_value s)
                  (Option.value_exn s.prover_state)
                  s.handler
              in
              s.as_prover := old ;
              let _var =
                Typ_monads.Store.run (store value) (store_field_elt s)
              in
              let s = f (set_prover_state (Some ()) s) in
              handle.value <- Some value ;
              g (set_prover_state (Some ps) s) )
          , a )
      | Next_auxiliary k ->
          flatten_as_prover next_auxiliary stack (k !next_auxiliary)

    let reduce_to_prover (type a s) next_auxiliary (t : (a, s, Field.t) t) :
        (a, s, Field.t) t =
      let f, a = flatten_as_prover next_auxiliary [] t in
      Reduced (t, f, a, return)

    module State = struct
      let make ~num_inputs ~input ~next_auxiliary ~aux ?system
          ?(eval_constraints = !eval_constraints) ?handler (s0 : 's option) =
        next_auxiliary := 1 + num_inputs ;
        (* We can't evaluate the constraints if we are not computing over a value. *)
        let eval_constraints = eval_constraints && Option.is_some s0 in
        Option.iter system ~f:(fun system ->
            R1CS_constraint_system.set_primary_input_size system num_inputs ) ;
        { system
        ; input
        ; aux
        ; eval_constraints
        ; num_inputs
        ; next_auxiliary
        ; prover_state= s0
        ; stack= []
        ; handler= Option.value handler ~default:Request.Handler.fail
        ; is_running= true
        ; as_prover= ref false
        ; run_special= None }
    end
  end
end

module Make_basic
    (Backend : Backend_extended.S)
    (Checked : Checked_intf.Extended with type field = Backend.Field.t) =
struct
  open Backend
  module Checked_S = Checked_intf.Unextend (Checked)

  type field = Field.t

  module Bigint = Bigint
  module Proof = Proof
  module Verification_key = Verification_key
  module Proving_key = Proving_key
  module Keypair = Keypair
  module Var = Var
  module Field0 = Field
  module Cvar = Cvar
  module Linear_combination = Linear_combination
  module Constraint = Constraint

  module Typ_monads = struct
    open Typ_monads

    module Store = struct
      include Restrict_monad.Make2 (Store) (Field)

      let store = Store.store

      let run = Store.run
    end

    module Read = struct
      include Restrict_monad.Make2 (Read) (Field)

      let read = Read.read

      let run = Read.run
    end

    module Alloc = struct
      open Alloc
      include Restrict_monad.Make2 (Alloc) (Field)

      let alloc = alloc

      let run = run

      let size t = size t
    end
  end

  module Handler = struct
    type t = Request.request -> Request.response
  end

  module Typ = struct
    include Types.Typ.T
    module T = Typ.Make (Checked_S)
    include Typ_monads
    include T.T

    type ('var, 'value) t = ('var, 'value, Field.t) T.t

    module Data_spec = struct
      include Typ.Data_spec0

      type ('r_var, 'r_value, 'k_var, 'k_value) t =
        ('r_var, 'r_value, 'k_var, 'k_value, field) T.Data_spec.t

      let size t = T.Data_spec.size t
    end

    let unit : (unit, unit) t = unit ()

    let field : (Cvar.t, Field.t) t = field ()

    (* TODO: Assert that a stored value has the same shape as the template. *)
    module Of_traversable (T : Traversable.S) = struct
      let typ ~template
          ({read; store; alloc; check} : ('elt_var, 'elt_value) t) :
          ('elt_var T.t, 'elt_value T.t) t =
        let traverse_store =
          let module M = T.Traverse (Store) in
          M.f
        in
        let traverse_read =
          let module M = T.Traverse (Read) in
          M.f
        in
        let traverse_alloc =
          let module M = T.Traverse (Alloc) in
          M.f
        in
        let traverse_checked =
          let module M =
            T.Traverse
              (Restrict_monad.Make3
                 (Checked)
                 (struct
                   type t1 = unit

                   type t2 = Field.t
                 end)) in
          M.f
        in
        let read var = traverse_read var ~f:read in
        let store value = traverse_store value ~f:store in
        let alloc = traverse_alloc template ~f:(fun () -> alloc) in
        let check t = Checked.map (traverse_checked t ~f:check) ~f:ignore in
        {read; store; alloc; check}
    end
  end

  module As_prover = struct
    include As_prover.Make (struct
                type field = Field.t
              end)
              (Checked_S)
              (As_prover.Make_basic (Checked_S))

    type ('a, 'prover_state) as_prover = ('a, 'prover_state) t
  end

  module Handle = Handle

  module Checked = struct
    open Types.Checked
    open Types.Run_state

    type ('a, 's) t = ('a, 's, Field.t) Checked.t

    include (
      Checked :
        Checked_intf.Extended
        with type ('a, 's, 'f) t := ('a, 's, 'f) Checked.t
         and type field := field )

    let perform req = request_witness Typ.unit req

    module Runner = Runner.Make (Backend)

    type 'prover_state run_state = 'prover_state Runner.run_state

    let rec constraint_count_aux : type a s s1.
           log:(?start:_ -> _)
        -> auxc:_
        -> int
        -> (a, s, _) Types.Checked.t
        -> int * a =
     fun ~log ~auxc count t0 ->
      match t0 with
      | Pure x ->
          (count, x)
      | Direct (d, k) ->
          let input = Field.Vector.create () in
          let aux = Field.Vector.create () in
          let state =
            Runner.State.make ~num_inputs:0 ~input ~next_auxiliary:auxc ~aux
              None
          in
          let count = ref count in
          let run_special (type a s s1) (x : (a, s, _) Types.Checked.t) =
            let count', a = constraint_count_aux ~log ~auxc !count x in
            count := count' ;
            a
          in
          let state = {state with run_special= Some run_special} in
          let _, x = d state in
          constraint_count_aux ~log ~auxc !count (k x)
      | Reduced (t, _, _, k) ->
          let count, y = constraint_count_aux ~log ~auxc count t in
          constraint_count_aux ~log ~auxc count (k y)
      | As_prover (_x, k) ->
          constraint_count_aux ~log ~auxc count k
      | Add_constraint (_c, t) ->
          constraint_count_aux ~log ~auxc (count + 1) t
      | Next_auxiliary k ->
          constraint_count_aux ~log ~auxc count (k !auxc)
      | With_label (s, t, k) ->
          log ~start:true s count ;
          let count', y = constraint_count_aux ~log ~auxc count t in
          log s count' ;
          constraint_count_aux ~log ~auxc count' (k y)
      | With_state (_p, _and_then, t_sub, k) ->
          let count', y = constraint_count_aux ~log ~auxc count t_sub in
          constraint_count_aux ~log ~auxc count' (k y)
      | With_handler (_h, t, k) ->
          let count, x = constraint_count_aux ~log ~auxc count t in
          constraint_count_aux ~log ~auxc count (k x)
      | Clear_handler (t, k) ->
          let count, x = constraint_count_aux ~log ~auxc count t in
          constraint_count_aux ~log ~auxc count (k x)
      | Exists ({alloc; check; _}, _c, k) ->
          let alloc_var () =
            let v = !auxc in
            incr auxc ; Cvar.Unsafe.of_index v
          in
          let var = Typ.Alloc.run alloc alloc_var in
          (* TODO: Push a label onto the stack here *)
          let count, () = constraint_count_aux ~log ~auxc count (check var) in
          constraint_count_aux ~log ~auxc count (k {Handle.var; value= None})

    let constraint_count ?(log = fun ?start _ _ -> ())
        (t : (_, _, _) Types.Checked.t) : int =
      let next_auxiliary = ref 1 in
      fst (constraint_count_aux ~log ~auxc:next_auxiliary 0 t)

    (* TODO-someday: Add pass to unify variables which have an Equal constraint *)
    let constraint_system ~run ~num_inputs t : R1CS_constraint_system.t =
      let input = Field.Vector.create () in
      let next_auxiliary = ref (1 + num_inputs) in
      let aux = Field.Vector.create () in
      let system = R1CS_constraint_system.create () in
      let state =
        Runner.State.make ~num_inputs ~input ~next_auxiliary ~aux ~system None
      in
      ignore (run t state) ;
      let auxiliary_input_size = !next_auxiliary - (1 + num_inputs) in
      R1CS_constraint_system.set_auxiliary_input_size system
        auxiliary_input_size ;
      system

    let auxiliary_input ?system ~run ~num_inputs
        ?(handlers = ([] : Handler.t list)) t0 s0 (input : Field.Vector.t) :
        Field.Vector.t =
      let next_auxiliary = ref (1 + num_inputs) in
      let aux = Field.Vector.create () in
      let handler =
        List.fold ~init:Request.Handler.fail handlers ~f:(fun handler h ->
            Request.Handler.(push handler (create_single h)) )
      in
      let state =
        Runner.State.make ?system ~num_inputs ~input ~next_auxiliary ~aux
          ~handler (Some s0)
      in
      ignore (run t0 state) ;
      Option.iter system ~f:(fun system ->
          let auxiliary_input_size = !next_auxiliary - (1 + num_inputs) in
          R1CS_constraint_system.set_auxiliary_input_size system
            auxiliary_input_size ) ;
      aux

    let run_and_check' ~run t0 s0 =
      let num_inputs = 0 in
      let input = Field.Vector.create () in
      let next_auxiliary = ref 1 in
      let aux = Field.Vector.create () in
      let system = R1CS_constraint_system.create () in
      let get_value : Cvar.t -> Field.t =
        let get_one v = Field.Vector.get aux (v - 1) in
        Cvar.eval get_one
      in
      let state =
        Runner.State.make ~num_inputs ~input ~next_auxiliary ~aux ~system
          ~eval_constraints:true (Some s0)
      in
      match run t0 state with
      | exception e ->
          Or_error.of_exn e
      | {prover_state= Some s; _}, x ->
          Ok (s, x, get_value)
      | _ ->
          failwith "run_and_check': Expected a value from run, got None."

    let run_unchecked ~run t0 s0 =
      let num_inputs = 0 in
      let input = Field.Vector.create () in
      let next_auxiliary = ref 1 in
      let aux = Field.Vector.create () in
      let state =
        Runner.State.make ~num_inputs ~input ~next_auxiliary ~aux (Some s0)
      in
      match run t0 state with
      | {prover_state= Some s; _}, x ->
          (s, x)
      | _ ->
          failwith "run_unchecked: Expected a value from run, got None."

    let run_and_check ~run t s =
      Or_error.map (run_and_check' ~run t s) ~f:(fun (s, x, get_value) ->
          let s', x = As_prover.run x get_value s in
          (s', x) )

    let check ~run t s = run_and_check' ~run t s |> Result.map ~f:(Fn.const ())

    let equal (x : Cvar.t) (y : Cvar.t) : (Cvar.t Boolean.t, _) t =
      let open Let_syntax in
      let%bind inv =
        exists Typ.field
          ~compute:
            (let open As_prover.Let_syntax in
            let%map x = As_prover.read_var x and y = As_prover.read_var y in
            if Field.equal x y then Field.zero else Field.inv (Field.sub x y))
      and r =
        exists Typ.field
          ~compute:
            (let open As_prover.Let_syntax in
            let%map x = As_prover.read_var x and y = As_prover.read_var y in
            if Field.equal x y then Field.one else Field.zero)
      in
      let%map () =
        let open Constraint in
        let open Cvar in
        assert_all
          [ r1cs ~label:"equals_1" inv (x - y) (Cvar.constant Field.one - r)
          ; r1cs ~label:"equals_2" r (x - y) (Cvar.constant Field.zero) ]
      in
      Boolean.Unsafe.create r

    let mul ?(label = "Checked.mul") (x : Cvar.t) (y : Cvar.t) =
      match (x, y) with
      | Constant x, Constant y ->
          return (Cvar.constant (Field.mul x y))
      | Constant x, _ ->
          return (Cvar.scale y x)
      | _, Constant y ->
          return (Cvar.scale x y)
      | _, _ ->
          with_label label
            (let open Let_syntax in
            let%bind z =
              exists Typ.field
                ~compute:
                  As_prover.(map2 (read_var x) (read_var y) ~f:Field.mul)
            in
            let%map () = assert_r1cs x y z in
            z)

    let square ?(label = "Checked.square") (x : Cvar.t) =
      match x with
      | Constant x ->
          return (Cvar.constant (Field.square x))
      | _ ->
          with_label label
            (let open Let_syntax in
            let%bind z =
              exists Typ.field
                ~compute:As_prover.(map (read_var x) ~f:Field.square)
            in
            let%map () = assert_square x z in
            z)

    (* We get a better stack trace by failing at the call to is_satisfied, so we
     put a bogus value for the inverse to make the constraint system unsat if
     x is zero. *)
    let inv ?(label = "Checked.inv") (x : Cvar.t) =
      match x with
      | Constant x ->
          return (Cvar.constant (Field.inv x))
      | _ ->
          with_label label
            (let open Let_syntax in
            let%bind x_inv =
              exists Typ.field
                ~compute:
                  As_prover.(
                    map (read_var x) ~f:(fun x ->
                        if Field.(equal zero x) then Field.zero
                        else Backend.Field.inv x ))
            in
            let%map () =
              assert_r1cs ~label:"field_inverse" x x_inv
                (Cvar.constant Field.one)
            in
            x_inv)

    let div ?(label = "Checked.div") x y =
      with_label label
        (let open Let_syntax in
        let%bind y_inv = inv y in
        mul x y_inv)

    let%snarkydef_ if_ (b : Cvar.t Boolean.t) ~(then_ : Cvar.t)
        ~(else_ : Cvar.t) =
      let open Let_syntax in
      (* r = e + b (t - e)
      r - e = b (t - e)
    *)
      let b = (b :> Cvar.t) in
      match (then_, else_) with
      | Constant t, Constant e ->
          return Cvar.((t * b) + (e * (constant Field0.one - b)))
      | _, _ ->
          let%bind r =
            exists Typ.field
              ~compute:
                (let open As_prover in
                let open Let_syntax in
                let%bind b = read_var b in
                read Typ.field
                  (if Field.equal b Field.one then then_ else else_))
          in
          let%map () = assert_r1cs b Cvar.(then_ - else_) Cvar.(r - else_) in
          r

    let%snarkydef_ assert_non_zero (v : Cvar.t) =
      let open Let_syntax in
      let%map _ = inv v in
      ()

    module Boolean = struct
      open Boolean.Unsafe

      type var = Cvar.t Boolean.t

      type value = bool

      let true_ : var = create (Cvar.constant Field.one)

      let false_ : var = create (Cvar.constant Field.zero)

      let not (x : var) : var = create Cvar.((true_ :> Cvar.t) - (x :> Cvar.t))

      let if_ b ~(then_ : var) ~(else_ : var) =
        map ~f:create (if_ b ~then_:(then_ :> Cvar.t) ~else_:(else_ :> Cvar.t))

      let ( && ) (x : var) (y : var) =
        (* (x + y)^2 = 2 z + x + y

           x^2 + 2 x*y + y^2 = 2 z + x + y
           x + 2 x*y + y = 2 z + x + y
           2 x*y = 2 z
           x * y = z
        *)
        let x = (x :> Cvar.t) in
        let y = (y :> Cvar.t) in
        let open Let_syntax in
        let%bind z =
          exists Typ.field
            ~compute:
              (let open As_prover in
              let open Let_syntax in
              let%map x = read_var x and y = read_var y in
              if Field.(equal one x) && Field.(equal one y) then Field.one
              else Field.zero)
        in
        let%map () =
          let x_plus_y = Cvar.add x y in
          assert_square x_plus_y Cvar.((Field.of_int 2 * z) + x_plus_y)
        in
        create z

      let ( || ) x y =
        let open Let_syntax in
        let%map both_false = (not x) && not y in
        not both_false

      let any = function
        | [] ->
            return false_
        | [b1] ->
            return b1
        | [b1; b2] ->
            b1 || b2
        | bs ->
            let open Let_syntax in
            let%map all_zero =
              equal (Cvar.sum (bs :> Cvar.t list)) (Cvar.constant Field.zero)
            in
            not all_zero

      let all = function
        | [] ->
            return true_
        | [b1] ->
            return b1
        | [b1; b2] ->
            b1 && b2
        | bs ->
            equal
              (Cvar.constant (Field.of_int (List.length bs)))
              (Cvar.sum (bs :> Cvar.t list))

      let to_constant (b : var) =
        Option.map (Cvar.to_constant (b :> Cvar.t)) ~f:Field.(equal one)

      let var_of_value b = if b then true_ else false_

      let typ : (var, value) Typ.t =
        let open Typ in
        let store b =
          Store.(map (store (if b then Field.one else Field.zero)) ~f:create)
        in
        let read (v : var) =
          let open Read.Let_syntax in
          let%map x = Read.read (v :> Cvar.t) in
          if Field.equal x Field.one then true
          else if Field.equal x Field.zero then false
          else failwith "Boolean.typ: Got non boolean value for variable"
        in
        let alloc = Alloc.(map alloc ~f:create) in
        let check (v : var) =
          Checked.assert_
            (Constraint.boolean ~label:"boolean-alloc" (v :> Cvar.t))
        in
        {read; store; alloc; check}

      let typ_unchecked : (var, value) Typ.t =
        {typ with check= (fun _ -> Checked.return ())}

      let ( lxor ) b1 b2 =
        match (to_constant b1, to_constant b2) with
        | Some b1, Some b2 ->
            return (var_of_value (b1 <> b2))
        | Some true, None ->
            return (not b2)
        | None, Some true ->
            return (not b1)
        | Some false, None ->
            return b2
        | None, Some false ->
            return b1
        | None, None ->
            (* (1 - 2 a) (1 - 2 b) = 1 - 2 c
              1 - 2 (a + b) + 4 a b = 1 - 2 c
              - 2 (a + b) + 4 a b = - 2 c
              (a + b) - 2 a b = c
              2 a b = a + b - c
            *)
            let open Let_syntax in
            let%bind res =
              exists typ_unchecked
                ~compute:
                  As_prover.(
                    map2 ~f:( <> ) (read typ_unchecked b1)
                      (read typ_unchecked b2))
            in
            let%map () =
              let a = (b1 :> Cvar.t) in
              let b = (b2 :> Cvar.t) in
              let c = (res :> Cvar.t) in
              let open Cvar in
              assert_r1cs (a + a) b (a + b - c)
            in
            res

      let equal (a : var) (b : var) = a lxor b >>| not

      let of_field x =
        let open Let_syntax in
        let%map () = assert_ (Constraint.boolean x) in
        create x

      module Unsafe = struct
        let of_cvar (t : Cvar.t) : var = create t
      end

      module Assert = struct
        let ( = ) (x : var) (y : var) = assert_equal (x :> Cvar.t) (y :> Cvar.t)

        let is_true (v : var) = v = true_

        let%snarkydef_ any (bs : var list) =
          assert_non_zero (Cvar.sum (bs :> Cvar.t list))

        let%snarkydef_ all (bs : var list) =
          assert_equal
            (Cvar.sum (bs :> Cvar.t list))
            (Cvar.constant (Field.of_int (List.length bs)))

        let%snarkydef_ exactly_one (bs : var list) =
          assert_equal (Cvar.sum (bs :> Cvar.t list)) (Cvar.constant Field.one)
      end

      module Expr = struct
        type t = Var of var | And of t list | Or of t list | Not of t

        let rec eval t =
          let open Let_syntax in
          match t with
          | Not t ->
              eval t >>| not
          | Var v ->
              return v
          | And ts ->
              Checked.all (List.map ~f:eval ts) >>= all
          | Or ts ->
              Checked.all (List.map ~f:eval ts) >>= any

        let assert_ t = eval t >>= Assert.is_true

        let ( ! ) v = Var v

        let ( && ) x y = And [x; y]

        let ( || ) x y = Or [x; y]

        let not t = Not t

        let any xs = Or xs

        let all xs = And xs
      end
    end

    module Control = struct end

    let two_to_the n =
      let rec go acc i =
        if i = 0 then acc else go (Field0.add acc acc) (i - 1)
      in
      go Field0.one n

    type _ Request.t +=
      | Choose_preimage : Field.t * int -> bool list Request.t

    let choose_preimage_unchecked v ~length =
      exists
        (Typ.list Boolean.typ ~length)
        ~request:
          As_prover.(
            map (read_var v) ~f:(fun x -> Choose_preimage (x, length)))
        ~compute:
          (let open As_prover.Let_syntax in
          let%map x = As_prover.read_var v in
          let x = Bigint.of_field x in
          List.init length ~f:(fun i -> Bigint.test_bit x i))

    let packing_sum (bits : Boolean.var list) =
      let ts, _ =
        List.fold_left bits ~init:([], Field.one) ~f:(fun (acc, c) v ->
            ((c, (v :> Cvar.t)) :: acc, Field.add c c) )
      in
      Cvar.linear_combination ts

    let choose_preimage (v : Cvar.t) ~length : (Boolean.var list, 's) t =
      let open Let_syntax in
      let%bind bits = choose_preimage_unchecked v ~length in
      let lc = packing_sum bits in
      let%map () =
        assert_r1cs ~label:"Choose_preimage" lc (Cvar.constant Field.one) v
      in
      bits

    let choose_preimage_flagged (v : Cvar.t) ~length =
      let open Let_syntax in
      let%bind bits = choose_preimage_unchecked v ~length in
      let lc = packing_sum bits in
      let%map success = equal lc v in
      (bits, `Success success)

    module List =
      Monad_sequence.List (struct
          type nonrec ('a, 's) t = ('a, 's) t

          include (
            Checked_S :
              Checked_intf.S with type ('a, 's, 'f) t := ('a, 's, 'f) Checked.t )
        end)
        (struct
          type t = Boolean.var

          include Boolean
        end)
  end

  module Data_spec = Typ.Data_spec

  module Run = struct
    open Types.Run_state
    open Data_spec

    let alloc_var next_input () =
      let v = !next_input in
      incr next_input ; Cvar.Unsafe.of_index v

    let store_field_elt primary_input next_input x =
      let v = alloc_var next_input () in
      Field.Vector.emplace_back primary_input x ;
      v

    module Proof_system = struct
      type ('checked, 'inputs, 's) proof_system =
        { compute: unit -> 'checked
        ; check_inputs: (unit, 's) Checked.t
        ; provide_inputs:
            Field.Vector.t -> (unit, 'inputs) H_list.t -> Field.Vector.t
        ; num_inputs: int
        ; handler: Request.Handler.t
        ; mutable proving_key: Proving_key.t option
        ; mutable verification_key: Verification_key.t option
        ; proving_key_path: string option
        ; verification_key_path: string option }

      let rec allocate_inputs : type checked r2 k1 k2.
             (unit, 's) Checked.t
          -> int ref
          -> (checked, unit, k1, k2) t
          -> (unit -> k1)
          -> (checked, k2, 's) proof_system =
       fun check_inputs next_input t compute ->
        let open Checked in
        match t with
        | [] ->
            { compute
            ; check_inputs= Checked.return ()
            ; provide_inputs= (fun input ([] : (unit, unit) H_list.t) -> input)
            ; num_inputs= !next_input - 1
            ; handler= Request.Handler.fail
            ; proving_key= None
            ; verification_key= None
            ; proving_key_path= None
            ; verification_key_path= None }
        | {alloc; check; store; _} :: t' ->
            let before_input = !next_input in
            let var = Typ.Alloc.run alloc (alloc_var next_input) in
            let after_input = !next_input in
            let compute () = compute () var in
            let check_inputs =
              let%bind () = check_inputs in
              with_state (As_prover.return ()) (check var)
            in
            let { compute
                ; check_inputs
                ; provide_inputs
                ; num_inputs
                ; handler
                ; proving_key
                ; verification_key
                ; proving_key_path
                ; verification_key_path } =
              allocate_inputs check_inputs next_input t' compute
            in
            let provide_inputs input H_list.(value :: values) =
              (* NOTE: We assume here that [store] and [alloc] allocate their
                 variables in the same way, and order them the same way in
                 their output.
                 This is "safe", in that you could never generate a proof when
                 they deviated previously, since the constraints system we
                 generate the keys for and the one satisfied by the prover
                 would be different.
                 Thus, here we only store the values, with the understanding
                 that the values passed from [alloc] above should already be
                 identical. *)
              let next_input = ref before_input in
              let store_field_elt = store_field_elt input next_input in
              let _var = Typ.Store.run (store value) store_field_elt in
              if not (Int.equal !next_input after_input) then
                failwithf
                  "allocate_inputs: Cannot work with this Typ.t. The alloc \
                   method allocates %i field elements, but the store method \
                   allocates %i."
                  (after_input - before_input)
                  (!next_input - before_input)
                  ()
              else provide_inputs input values
            in
            { compute
            ; check_inputs
            ; provide_inputs
            ; num_inputs
            ; handler
            ; proving_key
            ; verification_key
            ; proving_key_path
            ; verification_key_path }

      let create ?proving_key ?verification_key ?proving_key_path
          ?verification_key_path ?(handlers = ([] : Handler.t list))
          ~public_input compute =
        let next_input = ref 1 in
        let proof_system =
          allocate_inputs (Checked.return ()) next_input public_input
            (fun () -> compute)
        in
        let handler =
          List.fold ~init:proof_system.handler handlers ~f:(fun handler h ->
              Request.Handler.(push handler (create_single h)) )
        in
        { proof_system with
          proving_key
        ; verification_key
        ; proving_key_path
        ; verification_key_path
        ; handler }

      let run_proof_system ~run ~input ?system ?eval_constraints
          ?(handlers = ([] : Handler.t list)) proof_system s =
        let {num_inputs; _} = proof_system in
        let handler =
          List.fold ~init:proof_system.handler handlers ~f:(fun handler h ->
              Request.Handler.(push handler (create_single h)) )
        in
        let prover_state =
          Checked.Runner.State.make ~num_inputs ~input
            ~next_auxiliary:(ref (num_inputs + 1))
            ~aux:(Field.Vector.create ()) ?system ?eval_constraints ~handler s
        in
        let prover_state, () =
          Checked.run proof_system.check_inputs prover_state
        in
        let prover_state, a = run (proof_system.compute ()) prover_state in
        Option.iter prover_state.system ~f:(fun system ->
            let aux_input_size =
              !(prover_state.next_auxiliary) - (1 + num_inputs)
            in
            R1CS_constraint_system.set_auxiliary_input_size system
              aux_input_size ) ;
        (prover_state, a)

      let constraint_system ~run proof_system =
        let input = Field.Vector.create () in
        let system = R1CS_constraint_system.create () in
        ignore (run_proof_system ~run ~input ~system proof_system None) ;
        system

      let digest ~run proof_system =
        let system = constraint_system ~run proof_system in
        R1CS_constraint_system.digest system

      let generate_keypair ~run proof_system =
        let keypair = Keypair.generate (constraint_system ~run proof_system) in
        proof_system.proving_key <- Some keypair.pk ;
        proof_system.verification_key <- Some keypair.vk ;
        (* Write keys to the corresponding files. *)
        Option.iter proof_system.proving_key_path ~f:(fun path ->
            Out_channel.write_all path ~data:(Proving_key.to_string keypair.pk)
        ) ;
        Option.iter proof_system.verification_key_path ~f:(fun path ->
            Out_channel.write_all path
              ~data:(Verification_key.to_string keypair.vk) ) ;
        keypair

      let run_with_input ~run ~public_input ?system ?eval_constraints ?handlers
          proof_system s =
        let input =
          proof_system.provide_inputs (Field.Vector.create ()) public_input
        in
        let ({prover_state= s; _} as state), a =
          run_proof_system ~run ~input ?system ?eval_constraints ?handlers
            proof_system (Some s)
        in
        match s with
        | Some s ->
            (s, a, state)
        | None ->
            failwith
              "run_with_input: Expected a value from run_proof_system, got \
               None."

      let run_unchecked ~run ~public_input ?handlers proof_system s =
        let s, a, _ =
          run_with_input ~run ~public_input ?handlers proof_system s
        in
        (s, a)

      let run_checked' ~run ~public_input ?handlers proof_system s =
        let system = R1CS_constraint_system.create () in
        match
          run_with_input ~run ~public_input ~system ~eval_constraints:true
            ?handlers proof_system s
        with
        | exception e ->
            Or_error.of_exn e
        | s, x, state ->
            Ok (s, x, state)

      let run_checked ~run ~public_input ?handlers proof_system s =
        Or_error.map (run_checked' ~run ~public_input ?handlers proof_system s)
          ~f:(fun (s, x, state) ->
            let s', x = As_prover.run x (Checked.Runner.get_value state) s in
            (s', x) )

      let check ~run ~public_input ?handlers proof_system s =
        Or_error.map ~f:(Fn.const ())
          (run_checked' ~run ~public_input ?handlers proof_system s)

      let read_proving_key proof_system =
        match proof_system.proving_key_path with
        | Some path ->
            Some (Proving_key.of_string (In_channel.read_all path))
        | None ->
            None

      let read_verification_key proof_system =
        match proof_system.verification_key_path with
        | Some path ->
            Some (Verification_key.of_string (In_channel.read_all path))
        | None ->
            None

      let prove ~run ~public_input ?proving_key ?handlers ?message proof_system
          s =
        let proving_key =
          List.find_map_exn
            ~f:(fun f -> f ())
            [ (fun () -> proving_key)
            ; (fun () -> proof_system.proving_key)
            ; (fun () -> read_proving_key proof_system)
            ; (fun () -> Some (generate_keypair ~run proof_system).pk) ]
        in
        let system =
          let s = Proving_key.r1cs_constraint_system proving_key in
          if R1CS_constraint_system.get_primary_input_size s = 0 then Some s
          else None
        in
        let _, _, state =
          run_with_input ~run ~public_input ?system ?handlers proof_system s
        in
        let {input; aux; _} = state in
        Proof.create ?message proving_key ~primary:input ~auxiliary:aux

      let verify ~run ~public_input ?verification_key ?message proof_system
          proof =
        let input =
          proof_system.provide_inputs (Field.Vector.create ()) public_input
        in
        let verification_key =
          List.find_map_exn
            ~f:(fun f -> f ())
            [ (fun () -> verification_key)
            ; (fun () -> proof_system.verification_key)
            ; (fun () -> read_verification_key proof_system)
            ; (fun () ->
                failwith
                  "Could not verify the proof; no verification key has been \
                   provided." ) ]
        in
        Proof.verify ?message proof verification_key input
    end

    let rec collect_input_constraints : type checked s r2 k1 k2.
        int ref -> (checked, r2, k1, k2) t -> k1 -> (checked, s) Checked.t =
     fun next_input t k ->
      let open Checked in
      match t with
      | [] ->
          Checked.return k
      | {alloc; check; _} :: t' ->
          let var = Typ.Alloc.run alloc (alloc_var next_input) in
          let r = collect_input_constraints next_input t' (k var) in
          let%map () = with_state (As_prover.return ()) (check var)
          and r = r in
          r

    let r1cs_h : type a s checked r2 k1 k2.
           run:(a, s, checked) Checked.Runner.run
        -> int ref
        -> (checked, r2, k1, k2) t
        -> k1
        -> R1CS_constraint_system.t =
     fun ~run next_input t k ->
      let r = collect_input_constraints next_input t k in
      let run_in_run r state =
        let state, x = Checked.run r state in
        run x state
      in
      Checked.constraint_system ~run:run_in_run ~num_inputs:(!next_input - 1) r

    let constraint_system (type a s checked k_var k_val) :
           run:(a, s, checked) Checked.Runner.run
        -> exposing:(checked, _, 'k_var, _) t
        -> 'k_var
        -> R1CS_constraint_system.t =
     fun ~run ~exposing k -> r1cs_h ~run (ref 1) exposing k

    let generate_keypair :
           run:(_, _, 'checked) Checked.Runner.run
        -> exposing:('checked, _, 'k_var, _) t
        -> 'k_var
        -> Keypair.t =
     fun ~run ~exposing k ->
      Keypair.generate (constraint_system ~run ~exposing k)

    let verify :
           ?message:Proof.message
        -> Proof.t
        -> Verification_key.t
        -> ('r_var, bool, 'k_var, 'k_value) t
        -> 'k_value =
     fun ?message proof vk t0 ->
      let primary_input = Field.Vector.create () in
      let next_input = ref 1 in
      let store_field_elt = store_field_elt primary_input next_input in
      let rec go : type r_var k_var k_value.
          (r_var, bool, k_var, k_value) t -> k_value =
       fun t ->
        match t with
        | [] ->
            Proof.verify ?message proof vk primary_input
        | {store; _} :: t' ->
            fun value ->
              let _var = Typ.Store.run (store value) store_field_elt in
              go t'
      in
      go t0

    let conv : type r_var r_value.
           (r_var -> Field.Vector.t -> r_value)
        -> (r_var, r_value, 'k_var, 'k_value) t
        -> 'k_var
        -> 'k_value =
     fun cont0 t0 k0 ->
      let primary_input = Field.Vector.create () in
      let store_field_elt =
        let next_input = ref 1 in
        fun x ->
          let v = !next_input in
          incr next_input ;
          Field.Vector.emplace_back primary_input x ;
          Cvar.Unsafe.of_index v
      in
      let rec go : type k_var k_value.
          (r_var, r_value, k_var, k_value) t -> k_var -> k_value =
       fun t k ->
        match t with
        | [] ->
            cont0 k primary_input
        | {store; _} :: t' ->
            fun value ->
              let var = Typ.Store.run (store value) store_field_elt in
              go t' (k var)
      in
      go t0 k0

    let prove :
           run:('a, 's, 'checked) Checked.Runner.run
        -> ?message:Proof.message
        -> Proving_key.t
        -> ('checked, Proof.t, 'k_var, 'k_value) t
        -> ?handlers:Handler.t list
        -> 's
        -> 'k_var
        -> 'k_value =
     fun ~run ?message key t ?handlers s k ->
      conv
        (fun c primary ->
          let system =
            let s = Proving_key.r1cs_constraint_system key in
            if R1CS_constraint_system.get_primary_input_size s = 0 then Some s
            else None
          in
          let auxiliary =
            Checked.auxiliary_input ?system ~run ?handlers
              ~num_inputs:(Field.Vector.length primary)
              c s primary
          in
          Proof.create ?message key ~primary ~auxiliary )
        t k

    let generate_auxiliary_input :
           run:('a, 's, 'checked) Checked.Runner.run
        -> ('checked, unit, 'k_var, 'k_value) t
        -> ?handlers:Handler.t list
        -> 's
        -> 'k_var
        -> 'k_value =
     fun ~run t ?handlers s k ->
      conv
        (fun c primary ->
          let auxiliary =
            Checked.auxiliary_input ~run ?handlers
              ~num_inputs:(Field.Vector.length primary)
              c s primary
          in
          ignore auxiliary )
        t k

    let reduce_to_prover : type a s r_value.
           ((a, s, Field.t) Checked_ast.t, Proof.t, 'k_var, 'k_value) t
        -> 'k_var
        -> (Proving_key.t -> ?handlers:Handler.t list -> s -> 'k_value)
           Staged.t =
     fun t0 k0 ->
      let next_input = ref 1 in
      let alloc_var () =
        let v = !next_input in
        incr next_input ; Cvar.Unsafe.of_index v
      in
      let rec go : type k_var k_value.
             ((a, s, Field.t) Checked_ast.t, Proof.t, k_var, k_value) t
          -> k_var
          -> k_var =
       fun t k ->
        match t with
        | [] ->
            Checked.Runner.reduce_to_prover next_input k
        | {alloc; _} :: t' ->
            let var = Typ.Alloc.run alloc alloc_var in
            let ret = go t' (k var) in
            fun _ -> ret
      in
      let reduced = go t0 k0 in
      stage (fun key ?handlers s ->
          prove ~run:Checked.Runner.run key t0 ?handlers s reduced )
  end

  module Cvar1 = struct
    include Cvar

    let project (vars : Checked.Boolean.var list) =
      let rec go c acc = function
        | [] ->
            List.rev acc
        | v :: vs ->
            go (Field.add c c) ((c, v) :: acc) vs
      in
      Cvar.linear_combination (go Field.one [] (vars :> Cvar.t list))

    let pack vars =
      assert (List.length vars < Field.size_in_bits) ;
      project vars

    let unpack v ~length =
      assert (length < Field.size_in_bits) ;
      Checked.choose_preimage v ~length

    let unpack_flagged v ~length =
      assert (length < Field.size_in_bits) ;
      Checked.choose_preimage_flagged v ~length
  end

  module Field = struct
    include Field0

    let gen =
      Quickcheck.Generator.map
        Bignum_bigint.(gen_incl zero (size - one))
        ~f:(fun x -> Bigint.(to_field (of_bignum_bigint x)))

    let typ = Typ.field

    type var' = Var.t

    module Var = Cvar1

    module Checked = struct
      include Cvar1

      let equal = Checked.equal

      let mul x y = Checked.mul ~label:"Field.Checked.mul" x y

      let square x = Checked.square ~label:"Field.Checked.square" x

      let div x y = Checked.div ~label:"Field.Checked.div" x y

      let inv x = Checked.inv ~label:"Field.Checked.inv" x

      let choose_preimage_var = Checked.choose_preimage

      type comparison_result =
        {less: Checked.Boolean.var; less_or_equal: Checked.Boolean.var}

      let if_ = Checked.if_

      let compare ~bit_length a b =
        let open Checked in
        let open Let_syntax in
        [%with_label_ "compare"]
          (let alpha_packed =
             Cvar.(constant (two_to_the bit_length) + b - a)
           in
           let%bind alpha = unpack alpha_packed ~length:Int.(bit_length + 1) in
           let prefix, less_or_equal =
             match Core_kernel.List.split_n alpha bit_length with
             | p, [l] ->
                 (p, l)
             | _ ->
                 failwith "compare: Invalid alpha"
           in
           let%bind not_all_zeros = Boolean.any prefix in
           let%map less = Boolean.(less_or_equal && not_all_zeros) in
           {less; less_or_equal})

      module Assert = struct
        let lt ~bit_length x y =
          let open Checked in
          let open Let_syntax in
          let%bind {less; _} = compare ~bit_length x y in
          Boolean.Assert.is_true less

        let lte ~bit_length x y =
          let open Checked in
          let open Let_syntax in
          let%bind {less_or_equal; _} = compare ~bit_length x y in
          Boolean.Assert.is_true less_or_equal

        let gt ~bit_length x y = lt ~bit_length y x

        let gte ~bit_length x y = lte ~bit_length y x

        let non_zero = Checked.assert_non_zero

        let equal x y = Checked.assert_equal ~label:"Checked.Assert.equal" x y

        let not_equal (x : t) (y : t) =
          Checked.with_label "Checked.Assert.not_equal" (non_zero (sub x y))
      end

      let lt_bitstring_value =
        let module Boolean = Checked.Boolean in
        let module Expr = struct
          module Binary = struct
            type 'a t = Lit of 'a | And of 'a * 'a t | Or of 'a * 'a t
          end

          module Nary = struct
            type 'a t = Lit of 'a | And of 'a t list | Or of 'a t list

            let rec of_binary : 'a Binary.t -> 'a t = function
              | Lit x ->
                  Lit x
              | And (x, And (y, t)) ->
                  And [Lit x; Lit y; of_binary t]
              | Or (x, Or (y, t)) ->
                  Or [Lit x; Lit y; of_binary t]
              | And (x, t) ->
                  And [Lit x; of_binary t]
              | Or (x, t) ->
                  Or [Lit x; of_binary t]

            let rec eval =
              let open Checked.Let_syntax in
              function
              | Lit x ->
                  return x
              | And xs ->
                  Checked.List.map xs ~f:eval >>= Boolean.all
              | Or xs ->
                  Checked.List.map xs ~f:eval >>= Boolean.any
          end
        end in
        let rec lt_binary xs ys : Boolean.var Expr.Binary.t =
          match (xs, ys) with
          | [], [] ->
              Lit Boolean.false_
          | [_x], [false] ->
              Lit Boolean.false_
          | [x], [true] ->
              Lit (Boolean.not x)
          | [x1; _x2], [true; false] ->
              Lit (Boolean.not x1)
          | [_x1; _x2], [false; false] ->
              Lit Boolean.false_
          | x :: xs, false :: ys ->
              And (Boolean.not x, lt_binary xs ys)
          | x :: xs, true :: ys ->
              Or (Boolean.not x, lt_binary xs ys)
          | _ :: _, [] | [], _ :: _ ->
              failwith "lt_bitstring_value: Got unequal length strings"
        in
        fun (xs : Boolean.var Bitstring_lib.Bitstring.Msb_first.t)
            (ys : bool Bitstring_lib.Bitstring.Msb_first.t) ->
          let open Expr.Nary in
          eval
            (of_binary (lt_binary (xs :> Boolean.var list) (ys :> bool list)))

      let field_size_bits =
        List.init Field.size_in_bits ~f:(fun i ->
            Z.testbit
              (Bignum_bigint.to_zarith_bigint Field.size)
              Stdlib.(Field.size_in_bits - 1 - i) )
        |> Bitstring_lib.Bitstring.Msb_first.of_list

      let unpack_full x =
        let module Bitstring = Bitstring_lib.Bitstring in
        let open Checked.Let_syntax in
        let%bind res =
          choose_preimage_var x ~length:Field.size_in_bits
          >>| Bitstring.Lsb_first.of_list
        in
        let%map () =
          lt_bitstring_value
            (Bitstring.Msb_first.of_lsb_first res)
            field_size_bits
          >>= Checked.Boolean.Assert.is_true
        in
        res
    end
  end

  module Bitstring_checked = struct
    type t = Checked.Boolean.var list

    let lt_value = Field.Checked.lt_bitstring_value

    let chunk_for_equality (t1 : t) (t2 : t) =
      let chunk_size = Field.size_in_bits - 1 in
      let rec go acc t1 t2 =
        match (t1, t2) with
        | [], [] ->
            acc
        | _, _ ->
            let t1_a, t1_b = List.split_n t1 chunk_size in
            let t2_a, t2_b = List.split_n t2 chunk_size in
            go ((Cvar1.pack t1_a, Cvar1.pack t2_a) :: acc) t1_b t2_b
      in
      go [] t1 t2

    let equal t1 t2 =
      let open Checked in
      all
        (Core.List.map (chunk_for_equality t1 t2) ~f:(fun (x1, x2) ->
             equal x1 x2 ))
      >>= Boolean.all

    module Assert = struct
      let equal t1 t2 =
        let open Checked in
        Core.List.map (chunk_for_equality t1 t2) ~f:(fun (x1, x2) ->
            Constraint.equal x1 x2 )
        |> assert_all ~label:"Bitstring.Assert.equal"
    end
  end

  let%test_unit "lt_bitstring_value" =
    let gen =
      let open Quickcheck.Generator in
      let open Let_syntax in
      let%bind length = small_positive_int in
      let%map x = list_with_length length bool
      and y = list_with_length length bool in
      (x, y)
    in
    Quickcheck.test gen ~f:(fun (x, y) ->
        let correct_answer = x < y in
        let (), lt =
          Checked.run_and_check ~run:Checked.run
            (Checked.map
               ~f:(As_prover.read Checked.Boolean.typ)
               (Field.Checked.lt_bitstring_value
                  (Bitstring_lib.Bitstring.Msb_first.of_list
                     (List.map ~f:Checked.Boolean.var_of_value x))
                  (Bitstring_lib.Bitstring.Msb_first.of_list y)))
            ()
          |> Or_error.ok_exn
        in
        assert (lt = correct_answer) )

  include Checked

  module Proof_system = struct
    open Run.Proof_system

    type ('a, 's, 'inputs) t = (('a, 's) Checked.t, 'inputs, 's) proof_system

    let create = create

    let digest (proof_system : _ t) = digest ~run:Checked.run proof_system

    let generate_keypair (proof_system : _ t) =
      generate_keypair ~run:Checked.run proof_system

    let run_unchecked ~public_input ?handlers (proof_system : _ t) =
      run_unchecked ~run:Checked.run ~public_input ?handlers proof_system

    let run_checked ~public_input ?handlers (proof_system : _ t) =
      run_checked ~run:Checked.run ~public_input ?handlers proof_system

    let check ~public_input ?handlers (proof_system : _ t) =
      check ~run:Checked.run ~public_input ?handlers proof_system

    let prove ~public_input ?proving_key ?handlers ?message
        (proof_system : _ t) =
      prove ~run:Checked.run ~public_input ?proving_key ?handlers ?message
        proof_system

    let verify ~public_input ?verification_key ?message (proof_system : _ t) =
      verify ~run:Checked.run ~public_input ?verification_key ?message
        proof_system
  end

  module Perform = struct
    type ('a, 't) t =
      't -> unit Checked.run_state -> unit Checked.run_state * 'a

    let generate_keypair ~run ~exposing k =
      Run.generate_keypair ~run ~exposing k

    let prove ~run ?message key t k = Run.prove ~run ?message key t () k

    let verify = Run.verify

    let constraint_system = Run.constraint_system

    let run_unchecked ~run t = snd (run_unchecked ~run t ())

    let run_and_check ~run t = Or_error.map (run_and_check ~run t ()) ~f:snd

    let check ~run t = check ~run t ()
  end

  let generate_keypair ~exposing k =
    Run.generate_keypair ~run:Checked.run ~exposing k

  let conv f = Run.conv (fun x _ -> f x)

  let prove ?message key t s k = Run.prove ~run:Checked.run ?message key t s k

  let generate_auxiliary_input t s k =
    Run.generate_auxiliary_input ~run:Checked.run t s k

  let verify = Run.verify

  let constraint_system ~exposing k =
    Run.constraint_system ~run:Checked.run ~exposing k

  let run_unchecked t s = run_unchecked ~run:Checked.run t s

  let run_and_check t s = run_and_check ~run:Checked.run t s

  let check t s = check ~run:Checked.run t s

  let reduce_to_prover = Run.reduce_to_prover

  module Test = struct
    let checked_to_unchecked typ1 typ2 checked input =
      let (), checked_result =
        run_and_check
          (let open Let_syntax in
          let%bind input = exists typ1 ~compute:(As_prover.return input) in
          let%map result = checked input in
          As_prover.read typ2 result)
          ()
        |> Or_error.ok_exn
      in
      checked_result

    let test_equal (type a) ?(sexp_of_t = sexp_of_opaque) ?(equal = ( = )) typ1
        typ2 checked unchecked input =
      let checked_result = checked_to_unchecked typ1 typ2 checked input in
      let sexp_of_a = sexp_of_t in
      let compare_a x y = if equal x y then 0 else 1 in
      [%test_eq: a] checked_result (unchecked input)
  end

  module R1CS_constraint_system = struct
    include R1CS_constraint_system
  end
end

module Make (Backend : Backend_intf.S) = struct
  module Backend_extended = Backend_extended.Make (Backend)
  module Runner0 = Runner.Make (Backend_extended)

  module Basic =
    Make_basic
      (Backend_extended)
      (struct
        include (
          Checked :
            Checked_intf.S
            with type ('a, 's, 'f) t = ('a, 's, 'f) Checked.t
             and type 'f field := 'f )

        type field = Backend_extended.Field.t

        let run = Runner0.run
      end)

  include Basic
  module Number = Number.Make (Basic)
  module Enumerable = Enumerable.Make (Basic)
end

module Run = struct
  module Make (Backend : Backend_intf.S) = struct
    module Snark = Make (Backend)
    open Types.Run_state
    open Snark

    let state =
      ref
        { system= None
        ; input= Field.Vector.create ()
        ; aux= Field.Vector.create ()
        ; eval_constraints= false
        ; num_inputs= 0
        ; next_auxiliary= ref 1
        ; prover_state= None
        ; stack= []
        ; handler= Request.Handler.fail
        ; is_running= false
        ; as_prover= ref false
        ; run_special= None }

    let run checked =
      if !(!state.as_prover) then
        failwith
          "Can't run checked code as the prover: the verifier's constraint \
           system will not match." ;
      if not !state.is_running then
        failwith "This function can't be run outside of a checked computation." ;
      match !state.run_special with
      | Some f ->
          f checked
      | None ->
          let state', x = Runner.run checked !state in
          state := state' ;
          x

    let as_stateful x state' =
      state := state' ;
      let a = x () in
      (!state, a)

    module Proving_key = Snark.Proving_key
    module Verification_key = Snark.Verification_key
    module R1CS_constraint_system = Snark.R1CS_constraint_system
    module Keypair = Snark.Keypair
    module Var = Snark.Var

    type field = Snark.field

    module Bigint = Snark.Bigint
    module Constraint = Snark.Constraint
    module Data_spec = Snark.Data_spec

    module Typ = struct
      open Snark.Typ
      module Store = Store
      module Alloc = Alloc
      module Read = Read

      type 'prover_state run_state = 'prover_state Snark.Checked.run_state

      type nonrec ('var, 'value) t = ('var, 'value) t

      let store = store

      let read = read

      let alloc = alloc

      let check typ var = run (check typ var)

      let unit = unit

      let field = field

      let tuple2 = tuple2

      let ( * ) = ( * )

      let tuple3 = tuple3

      let list = list

      let array = array

      let hlist = hlist

      let transport = transport

      let transport_var = transport_var

      let of_hlistable = of_hlistable

      module Of_traversable = Of_traversable
    end

    module Boolean = struct
      open Snark.Boolean

      type nonrec var = var

      type value = bool

      let true_ = true_

      let false_ = false_

      let if_ b ~then_ ~else_ = run (if_ b ~then_ ~else_)

      let not = not

      let ( && ) x y = run (x && y)

      let ( || ) x y = run (x || y)

      let ( lxor ) x y = run (x lxor y)

      let any l = run (any l)

      let all l = run (all l)

      let of_field x = run (of_field x)

      let var_of_value = var_of_value

      let typ = typ

      let typ_unchecked = typ_unchecked

      let equal x y = run (equal x y)

      module Expr = struct
        open Snark.Boolean.Expr

        type nonrec t = t

        let ( ! ) = ( ! )

        let ( && ) = ( && )

        let ( || ) = ( || )

        let any = any

        let all = all

        let not = not

        let eval x = run (eval x)

        let assert_ x = run (assert_ x)
      end

      module Unsafe = Unsafe

      module Assert = struct
        open Snark.Boolean.Assert

        let ( = ) x y = run (x = y)

        let is_true x = run (is_true x)

        let any l = run (any l)

        let all l = run (all l)

        let exactly_one l = run (exactly_one l)
      end
    end

    module Field = struct
      open Snark.Field

      module Constant = struct
        type t = Snark.Field.t [@@deriving bin_io, sexp, hash, compare, eq]

        let gen = gen

        module T = struct
          let bin_shape_t = bin_shape_t

          let bin_writer_t = bin_writer_t

          let bin_write_t = bin_write_t

          let bin_size_t = bin_size_t

          let bin_reader_t = bin_reader_t

          let __bin_read_t__ = __bin_read_t__

          let bin_read_t = bin_read_t

          let bin_t = bin_t

          let sexp_of_t = sexp_of_t

          let t_of_sexp = t_of_sexp

          let of_int = of_int

          let one = one

          let zero = zero

          let add = add

          let sub = sub

          let mul = mul

          let inv = inv

          let square = square

          let sqrt = sqrt

          let is_square = is_square

          let equal = equal

          let size_in_bits = size_in_bits

          let print = print

          let to_string = to_string

          let random = random

          module Mutable = Mutable

          let ( += ) = ( += )

          let ( -= ) = ( -= )

          let ( *= ) = ( *= )

          module Vector = Vector

          let negate = negate

          let ( + ) = ( + )

          let ( - ) = ( - )

          let ( * ) = ( * )

          let ( / ) = ( / )

          let of_string = of_string

          let to_string = to_string

          let size = size

          let unpack = unpack

          let project = project
        end

        include T
      end

      open Snark.Field.Var

      type nonrec t = t

      let length = length

      let var_indices = var_indices

      let to_constant_and_terms = to_constant_and_terms

      let constant = constant

      let to_constant = to_constant

      let linear_combination = linear_combination

      let sum = sum

      let add = add

      let sub = sub

      let scale = scale

      let project = project

      let pack = pack

      (* New definitions *)

      let of_int i = constant (Constant.of_int i)

      let one = constant Constant.one

      let zero = constant Constant.zero

      open Snark.Field.Checked

      let mul x y = run (mul x y)

      let square x = run (square x)

      let div x y = run (div x y)

      let inv x = run (inv x)

      let equal x y = run (equal x y)

      let unpack x ~length = run (unpack x ~length)

      let unpack_flagged x ~length = run (unpack_flagged x ~length)

      let unpack_full x = run (unpack_full x)

      let choose_preimage_var x ~length = run (choose_preimage_var x ~length)

      type nonrec comparison_result = comparison_result =
        {less: Boolean.var; less_or_equal: Boolean.var}

      let compare ~bit_length x y = run (compare ~bit_length x y)

      let if_ b ~then_ ~else_ = run (if_ b ~then_ ~else_)

      let ( + ) = add

      let ( - ) = sub

      let ( * ) = mul

      let ( / ) = div

      module Unsafe = Unsafe

      module Assert = struct
        open Snark.Field.Checked.Assert

        let lte ~bit_length x y = run (lte ~bit_length x y)

        let gte ~bit_length x y = run (gte ~bit_length x y)

        let lt ~bit_length x y = run (lt ~bit_length x y)

        let gt ~bit_length x y = run (gt ~bit_length x y)

        let not_equal x y = run (not_equal x y)

        let equal x y = run (equal x y)

        let non_zero x = run (non_zero x)
      end

      let typ = typ
    end

    module Proof = Proof

    module Bitstring_checked = struct
      open Snark.Bitstring_checked

      type nonrec t = t

      let equal x y = run (equal x y)

      let lt_value x y = run (lt_value x y)

      module Assert = struct
        open Snark.Bitstring_checked.Assert

        let equal x y = run (equal x y)
      end
    end

    module As_prover = struct
      type 'a t = 'a

      let eval_as_prover f =
        if !(!state.as_prover) && Option.is_some !state.prover_state then (
          let s = Option.value_exn !state.prover_state in
          let s, a = f (Runner.get_value !state) s in
          state := Runner.set_prover_state (Some s) !state ;
          a )
        else failwith "Can't evaluate prover code outside an as_prover block"

      let in_prover_block () = !(!state.as_prover)

      let read_var var = eval_as_prover (As_prover.read_var var)

      let get_state () = eval_as_prover As_prover.get_state

      let set_state s = eval_as_prover (As_prover.set_state s)

      let modify_state f = eval_as_prover (As_prover.modify_state f)

      let read typ var = eval_as_prover (As_prover.read typ var)

      include Field.Constant.T

      let run_prover f tbl s =
        let old = !(!state.as_prover) in
        !state.as_prover := true ;
        state := Runner.set_prover_state (Some s) !state ;
        let a = f () in
        let s' = Option.value_exn !state.prover_state in
        !state.as_prover := old ;
        (s', a)
    end

    module Handle = struct
      type ('var, 'value) t = ('var, 'value) Handle.t

      let value handle () = As_prover.eval_as_prover (Handle.value handle)

      let var = Handle.var
    end

    module Proof_system = struct
      open Run.Proof_system

      type ('a, 'public_input) t =
        (unit -> 'a, 'public_input, unit) proof_system

      let create = create

      let digest (proof_system : _ t) = digest ~run:as_stateful proof_system

      let generate_keypair (proof_system : _ t) =
        generate_keypair ~run:as_stateful proof_system

      let run_unchecked ~public_input ?handlers (proof_system : _ t) =
        snd
          (run_unchecked ~run:as_stateful ~public_input ?handlers proof_system
             ())

      let run_checked ~public_input ?handlers (proof_system : _ t) =
        Or_error.map
          (run_checked' ~run:as_stateful ~public_input ?handlers proof_system
             ()) ~f:(fun (s, x, state) -> x)

      let check ~public_input ?handlers (proof_system : _ t) =
        Or_error.map ~f:(Fn.const ())
          (run_checked' ~run:as_stateful ~public_input ?handlers proof_system
             ())

      let prove ~public_input ?proving_key ?handlers ?message
          (proof_system : _ t) =
        prove ~run:as_stateful ~public_input ?proving_key ?handlers ?message
          proof_system ()

      let verify ~public_input ?verification_key ?message (proof_system : _ t)
          =
        verify ~run:as_stateful ~public_input ?verification_key proof_system
    end

    let assert_ ?label c = run (assert_ ?label c)

    let assert_all ?label c = run (assert_all ?label c)

    let assert_r1cs ?label a b c = run (assert_r1cs ?label a b c)

    let assert_square ?label x y = run (assert_square ?label x y)

    let as_prover p = run (as_prover (As_prover.run_prover p))

    let next_auxiliary () = run next_auxiliary

    let request_witness typ p =
      run (request_witness typ (As_prover.run_prover p))

    let perform p = run (perform (As_prover.run_prover p))

    let request ?such_that typ r =
      match such_that with
      | None ->
          request_witness typ (fun () -> r)
      | Some such_that ->
          let x = request_witness typ (fun () -> r) in
          such_that x ; x

    let exists ?request ?compute typ =
      let request = Option.map request ~f:As_prover.run_prover in
      let compute = Option.map compute ~f:As_prover.run_prover in
      run (exists ?request ?compute typ)

    let exists_handle ?request ?compute typ =
      let request = Option.map request ~f:As_prover.run_prover in
      let compute = Option.map compute ~f:As_prover.run_prover in
      run (exists_handle ?request ?compute typ)

    type nonrec response = response

    let unhandled = unhandled

    type request = Request.request =
      | With :
          { request: 'a Request.t
          ; respond: 'a Request.Response.t -> response }
          -> request

    module Handler = Handler

    let handle x h =
      let h = Request.Handler.create_single h in
      let {handler; _} = !state in
      state := {!state with handler= Request.Handler.push handler h} ;
      let a = x () in
      state := {!state with handler} ;
      a

    let with_label lbl x =
      let {stack; _} = !state in
      state := {!state with stack= lbl :: stack} ;
      let a = x () in
      state := {!state with stack} ;
      a

    let make_checked x =
      let f state =
        let {prover_state; _} = state in
        let state =
          Runner.set_prover_state
            (Option.map prover_state ~f:(fun _ -> ()))
            state
        in
        let state, a = as_stateful x state in
        let state = Runner.set_prover_state prover_state state in
        (state, a)
      in
      Types.Checked.Direct (f, fun x -> Pure x)

    let constraint_system ~exposing x =
      Perform.constraint_system ~run:as_stateful ~exposing x

    let generate_keypair ~exposing x =
      Perform.generate_keypair ~run:as_stateful ~exposing x

    let prove ?message pk x = Perform.prove ~run:as_stateful ?message pk x

    let verify ?message pf vk spec = verify ?message pf vk spec

    let run_unchecked x = Perform.run_unchecked ~run:as_stateful x

    let run_and_check x =
      let res =
        Perform.run_and_check ~run:as_stateful (fun () ->
            let prover_block = x () in
            !state.as_prover := true ;
            As_prover.run_prover prover_block )
      in
      !state.as_prover := true ;
      res

    let check x = Perform.check ~run:as_stateful x |> Result.is_ok

    let constraint_count ?(log = fun ?start _ _ -> ()) x =
      let count = ref 0 in
      let next_auxiliary = ref 1 in
      let run_special x =
        let count', a =
          constraint_count_aux ~log ~auxc:next_auxiliary !count x
        in
        count := count' ;
        a
      in
      let {run_special= old; _} = !state in
      state := {!state with run_special= Some run_special} ;
      ignore (x ()) ;
      state := {!state with run_special= old} ;
      !count
  end
end

type 'field m = (module Snark_intf.Run with type field = 'field)

let make (type field)
    (module Backend : Backend_intf.S with type Field.t = field) : field m =
  (module Run.Make (Backend))

let%test_module "snark0-test" =
  ( module struct
    include Make (Backends.Mnt4.GM)
  end )<|MERGE_RESOLUTION|>--- conflicted
+++ resolved
@@ -236,7 +236,6 @@
           let g, a = flatten_as_prover next_auxiliary stack (k y) in
           ((fun s -> g (f s)), a)
       | Add_constraint (c, t) ->
-<<<<<<< HEAD
           let f, y = flatten_as_prover next_auxiliary stack t in
           ( (fun s ->
               if s.eval_constraints && not (Constraint.eval c (get_value s))
@@ -247,9 +246,6 @@
                   () ;
               f s )
           , y )
-=======
-          flatten_as_prover next_auxiliary t
->>>>>>> 7d4f2243
       | With_state (p, and_then, t_sub, k) ->
           let f_sub, y = flatten_as_prover next_auxiliary stack t_sub in
           let f, a = flatten_as_prover next_auxiliary stack (k y) in
