--- conflicted
+++ resolved
@@ -147,10 +147,6 @@
       of_expression e
   | Unifiable {name; _} ->
       Exp.ident ?loc (mk_lid name)
-<<<<<<< HEAD
-  | Prover e ->
-      of_expression e
-=======
   | Handler cases ->
       let cases =
         List.map cases ~f:(fun (pat, expr) ->
@@ -166,6 +162,8 @@
              Ast_build.(Loc.mk ?loc (Lid.of_list ["Request"; "Unhandled"])))
       in
       Exp.function_ ?loc (cases @ [default])
+  | Prover e ->
+      of_expression e
 
 and of_handler ?(loc = Location.none) ?ctor_ident (args, body) =
   Parsetree.(
@@ -189,7 +187,6 @@
           [%e of_expression body]
       | _ ->
           Snarky.Request.unhandled])
->>>>>>> e8054d2f
 
 and of_expression exp = of_expression_desc ~loc:exp.exp_loc exp.exp_desc
 
