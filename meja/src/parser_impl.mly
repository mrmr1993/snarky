%{
module List = Core_kernel.List
module Loc = Ast_build.Loc
open Location
open Asttypes
open Ast_types
open Parsetypes
open Longident
open Parser_errors

let lid_last x = mkloc (last x.txt) x.loc

let mkloc ~pos x = mkloc x (Loc.of_pos pos)

let mktyp ~pos d = {type_desc= d; type_id= -1; type_loc= Loc.of_pos pos}
let mkpat ~pos d = {pat_desc= d; pat_loc= Loc.of_pos pos; pat_type= Type0.none}
let mkexp ~pos d = {exp_desc= d; exp_loc= Loc.of_pos pos; exp_type= Type0.none}
let mkstmt ~pos d = {stmt_desc= d; stmt_loc= Loc.of_pos pos}
let mksig ~pos d = {sig_desc= d; sig_loc= Loc.of_pos pos}
let mkmod ~pos d = {mod_desc= d; mod_loc= Loc.of_pos pos}
let mkmty ~pos d = {msig_desc= d; msig_loc= Loc.of_pos pos}

let conspat ~pos hd tl =
  mkpat ~pos (PCtor
    ( mkloc ~pos (Lident "::"), Some (mkpat ~pos (PTuple [hd; tl]))))

let consexp ~pos hd tl =
  mkexp ~pos (Ctor
    ( mkloc ~pos (Lident "::"), Some (mkexp ~pos (Tuple [hd; tl]))))
%}
%token <string> FIELD
%token <int> INT
%token <bool> BOOL
%token <string> LIDENT
%token <string> UIDENT
%token FUN
%token LET
%token INSTANCE
%token TRUE
%token FALSE
%token SWITCH
%token TYPE
%token MODULE
%token OPEN
%token REQUEST
%token WITH
%token HANDLER
%token PROVER
%token SEMI
%token LBRACE
%token RBRACE
%token LPAREN
%token RPAREN
%token LBRACKET
%token RBRACKET
%token TILDE
%token QUESTION
%token DASHGT
%token EQUALGT
%token PLUSEQUAL
%token EQUAL
%token COLON
%token COLONCOLON
%token COMMA
%token UNDERSCORE
%token BAR
%token QUOT
%token DOTDOTDOT
%token DOTDOT
%token DOT
%token MINUS
%token <string> COMMENT
%token <string> PREFIXOP
%token <string> INFIXOP0
%token <string> INFIXOP1
%token <string> INFIXOP2
%token <string> INFIXOP3
%token <string> INFIXOP4
%token EOF

%token EOL

%left     INFIXOP0 EQUAL
%right    INFIXOP1
%right    COLONCOLON
%left     MINUS INFIXOP2 PLUSEQUAL
%left     INFIXOP3
%right    INFIXOP4
%nonassoc above_infix
%right    DASHGT
%nonassoc LPAREN

%start implementation
%type <Parsetypes.statement list> implementation

%start interface
%type <Parsetypes.signature_item list> interface

%start alias_interface
%type <Parsetypes.alias_statement list> alias_interface

%%

%inline lident:
  | l = LIDENT
    { l }
  | REQUEST
    { "request" }
  | HANDLER
    { "handler" }

implementation:
  | s = structure EOF
    { s }

interface:
  | s = signature EOF
    { s }

alias_interface:
  | s = alias EOF
    { s }

file(item):
  | (* Empty *)
    { [] }
  | s = item
    { [s] }
  | s = item SEMI rest = file(item)
    { s :: rest }
  | item err = err
    { raise (Error (err, Missing_semi)) }

structure:
  | s = file(structure_item)
    { s }

signature:
  | s = file(signature_item)
    { s }

structure_item:
  | LET x = pat EQUAL e = expr
    { mkstmt ~pos:$loc (Value (x, e)) }
  | INSTANCE x = as_loc(val_ident) EQUAL e = expr
    { mkstmt ~pos:$loc (Instance (x, e)) }
  | TYPE x = decl_type(lident) k = type_kind
    { let (x, args) = x in
      mkstmt ~pos:$loc (TypeDecl
        { tdec_ident= x
        ; tdec_params= args
        ; tdec_implicit_params= []
        ; tdec_desc= k
        ; tdec_loc= Loc.of_pos $loc }) }
  | MODULE x = as_loc(UIDENT) EQUAL m = module_expr
    { mkstmt ~pos:$loc (Module (x, m)) }
  | MODULE TYPE x = as_loc(UIDENT) EQUAL m = module_sig
    { mkstmt ~pos:$loc (ModType (x, m)) }
  | OPEN x = as_loc(longident(UIDENT, UIDENT))
    { mkstmt ~pos:$loc (Open x) }
  | TYPE x = decl_type(type_lident) PLUSEQUAL
    maybe(BAR) ctors = list(ctor_decl, BAR)
    { let (x, params) = x in
      mkstmt ~pos:$loc (TypeExtension
        ( {var_ident= x; var_params= params; var_implicit_params= []}
        , ctors)) }
  | REQUEST LPAREN arg = type_expr RPAREN x = ctor_decl handler = maybe(default_request_handler)
    { mkstmt ~pos:$loc (Request (arg, x, handler)) }

signature_item:
  | LET x = as_loc(val_ident) COLON typ = type_expr
    { mksig ~pos:$loc (SValue (x, typ)) }
  | INSTANCE x = as_loc(val_ident) COLON typ = type_expr
    { mksig ~pos:$loc (SInstance (x, typ)) }
  | TYPE x = decl_type(lident) k = type_kind
    { let (x, args) = x in
      mksig ~pos:$loc (STypeDecl
        { tdec_ident= x
        ; tdec_params= args
        ; tdec_implicit_params= []
        ; tdec_desc= k
        ; tdec_loc= Loc.of_pos $loc }) }
  | MODULE x = as_loc(UIDENT) COLON m = module_sig
    { mksig ~pos:$loc (SModule (x, m)) }
  | MODULE x = as_loc(UIDENT)
    { mksig ~pos:$loc (SModule (x, mkmty ~pos:$loc SigAbstract)) }
  | MODULE TYPE x = as_loc(UIDENT) EQUAL m = module_sig
    { mksig ~pos:$loc (SModType (x, m)) }
  | OPEN x = as_loc(longident(UIDENT, UIDENT))
    { mksig ~pos:$loc (SOpen x) }
  | TYPE x = decl_type(type_lident) PLUSEQUAL
    maybe(BAR) ctors = list(ctor_decl, BAR)
    { let (x, params) = x in
      mksig ~pos:$loc (STypeExtension
        ( {var_ident= x; var_params= params; var_implicit_params= []}
        , ctors)) }
  | REQUEST LPAREN arg = type_expr RPAREN x = ctor_decl
    { mksig ~pos:$loc (SRequest (arg, x)) }

alias:
  | x = file(alias_statement)
    { x }

alias_statement:
  | LET x = as_loc(val_ident) EQUAL lid = as_loc(longident(val_ident, UIDENT))
    { AValue (x, lid) }
  | INSTANCE x = as_loc(val_ident) EQUAL lid = as_loc(longident(val_ident, UIDENT))
    { AInstance (x, lid) }
  | TYPE x = as_loc(val_ident) EQUAL lid = as_loc(longident(val_ident, UIDENT))
    { ATypeDecl (x, lid) }
  | MODULE x = as_loc(UIDENT) m = alias_module
    { AModule (x, m) }
  | TYPE UNDERSCORE PLUSEQUAL lid = as_loc(longident(ctor_ident, UIDENT))
    { ATypeExtension lid }

%inline alias_module:
  | EQUAL LBRACE alias = alias RBRACE
    { AModStructure(alias) }

default_request_handler:
  | WITH HANDLER p = pat_ctor_args EQUALGT LBRACE body = block RBRACE
    { (p, body) }

module_expr:
  | LBRACE s = structure RBRACE
    { mkmod ~pos:$loc (Structure s) }
  | x = as_loc(longident(UIDENT, UIDENT))
    { mkmod ~pos:$loc (ModName x) }

module_sig:
  | LBRACE s = signature RBRACE
    { mkmty ~pos:$loc (Signature s) }
  | x = as_loc(longident(UIDENT, UIDENT))
    { mkmty ~pos:$loc (SigName x) }

%inline decl_type(X):
  | x = as_loc(X)
    { (x, []) }
  | x = as_loc(X) LPAREN args = list(type_expr, COMMA) RPAREN
    { (x, List.rev args) }

decl_type_expr:
  | x = decl_type(longident(lident, UIDENT))
    { let (x, params) = x in
      mktyp ~pos:$loc
        (Tctor {var_ident= x; var_params= params; var_implicit_params= []}) }

record_field(ID, EXP):
  | id = as_loc(ID) COLON t = EXP
    { (id, t) }

field_decl:
  | x = record_field(lident, type_expr)
    { let (fld_ident, fld_type) = x in
      { fld_ident; fld_type; fld_loc= Loc.of_pos $loc } }

type_kind:
  | (* empty *)
    { TAbstract }
  | EQUAL k = type_kind_body
    { k }

type_kind_body:
  | t = type_expr
    { TAlias t }
  | LBRACE fields = list(field_decl, COMMA) RBRACE
    { TRecord (List.rev fields) }
  | maybe(BAR) ctors = list(ctor_decl, BAR)
    { TVariant (List.rev ctors) }
  | DOTDOT
    { TOpen }

ctor_decl_args:
  | (* empty *)
    { Ctor_tuple [] }
  | LPAREN rev_args = list(type_expr, COMMA) RPAREN
    { Ctor_tuple (List.rev rev_args) }
  | LBRACE fields = list(field_decl, COMMA) RBRACE
    { Ctor_record (0, List.rev fields) }

%inline type_lident:
  | id = lident
    { Lident id }
  | m = longident(UIDENT, UIDENT) DOT id = lident
    { Ldot (m, id) }

%inline ctor_ident:
  | id = UIDENT
    { id }
  | LPAREN RPAREN
    { "()" }
  | TRUE
    { "true" }
  | FALSE
    { "false" }
  | LBRACKET RBRACKET
    { "[]" }
  | LPAREN COLONCOLON RPAREN
    { "::" }

infix_operator:
  | op = INFIXOP0 { op }
  | EQUAL         { "=" }
  | op = INFIXOP1 { op }
  | MINUS         { "-" }
  | op = INFIXOP2 { op }
  | PLUSEQUAL     { "+=" }
  | op = INFIXOP3 { op }
  | op = INFIXOP4 { op }

operator:
    op = PREFIXOP
    { op }
  | op = infix_operator
    { op }

val_ident:
  | id = lident
    { id }
  | LPAREN op = operator RPAREN
    { op }
  | LPAREN operator err = err
    { raise (Error (err, Expecting "operator")) }
  | LPAREN err = err
    { raise (Error (err, Expecting ")")) }

val_longident:
  | x = longident (val_ident, UIDENT)
    { x }

ctor_decl:
  | id = as_loc(ctor_ident) args = ctor_decl_args
    return_typ = maybe(COLON t = decl_type_expr { t })
    { { ctor_ident= id
      ; ctor_args= args
      ; ctor_ret= return_typ
      ; ctor_loc= Loc.of_pos $loc } }

expr_field:
  | x = record_field(longident(lident, UIDENT), expr)
    { x }
  | x = as_loc(longident(lident, UIDENT))
    { (x, mkexp ~pos:$loc (Variable (mk_lid (lid_last x)))) }

simpl_expr:
  | x = as_loc(val_longident)
    { mkexp ~pos:$loc (Variable x) }
  | x = INT
    { mkexp ~pos:$loc (Literal (Int x)) }
  | x = BOOL
    { mkexp ~pos:$loc (Literal (Bool x)) }
  | x = FIELD
    { mkexp ~pos:$loc (Literal (Field x)) }
  | LPAREN e = expr_or_bare_tuple RPAREN
    { e }
  | LBRACKET es = list(expr, COMMA) RBRACKET
    { List.fold
        ~init:(mkexp ~pos:$loc (Ctor (mkloc ~pos:$loc (Lident "[]"), None)))
        es ~f:(fun acc e -> consexp ~pos:$loc e acc) }
  | LBRACE es = block RBRACE
    { es }
  | e = expr_record
    { e }
  | e = simpl_expr DOT field = as_loc(longident(lident, UIDENT))
    { mkexp ~pos:$loc (Field (e, field)) }

expr:
  | x = simpl_expr
    { x }
  | LPAREN x = simpl_expr COLON typ = type_expr RPAREN
    { mkexp ~pos:$loc (Constraint (x, typ)) }
  | FUN LPAREN RPAREN EQUALGT LBRACE body = block RBRACE
    { let unit_pat =
        mkpat ~pos:$loc (PCtor (mkloc (Lident "()") ~pos:$loc, None))
      in
      mkexp ~pos:$loc (Fun (Nolabel, unit_pat, body, Explicit)) }
  | FUN LPAREN f = function_from_args
    { f }
  | FUN LBRACE f = function_from_implicit_args
    { f }
  | f = expr LPAREN es = expr_arg_list RPAREN
    { mkexp ~pos:$loc (Apply (f, List.rev es)) }
  | hd = expr COLONCOLON tl = expr
    { consexp ~pos:$loc hd tl }
  | e1 = expr op = infix_operator e2 = expr %prec above_infix
    { let op = mkloc (Lident op) ~pos:$loc(op) in
      mkexp ~pos:$loc
        (Apply (mkexp ~pos:$loc (Variable op), [Nolabel, e1; Nolabel, e2])) }
  | op = PREFIXOP e = expr
    { let op = mkloc (Lident op) ~pos:$loc(op) in
      mkexp ~pos:$loc (Apply (mkexp ~pos:$loc (Variable op), [Nolabel, e])) }
  | _op = MINUS e = expr
    { let op = mkloc (Lident "~-") ~pos:$loc(_op) in
      mkexp ~pos:$loc (Apply (mkexp ~pos:$loc (Variable op), [Nolabel, e])) }
  | SWITCH LPAREN e = expr_or_bare_tuple RPAREN LBRACE rev_cases = list(match_case, {}) RBRACE
    { mkexp ~pos:$loc (Match (e, List.rev rev_cases)) }
  | id = as_loc(longident(ctor_ident, UIDENT)) args = expr_ctor_args
    { mkexp ~pos:$loc (Ctor (id, args)) }
<<<<<<< HEAD
  | PROVER LBRACE x = block RBRACE
    { mkexp ~pos:$loc (Prover x) }
=======
  | HANDLER LBRACE rev_cases = list(match_case, {}) RBRACE
    { mkexp ~pos:$loc (Handler (List.rev rev_cases)) }
>>>>>>> e8054d2f

expr_record:
  | LBRACE fields = list(expr_field, COMMA) RBRACE
    { mkexp ~pos:$loc (Record(List.rev fields, None)) }
  | LBRACE DOTDOTDOT e = expr COMMA fields = list(expr_field, COMMA) RBRACE
    { mkexp ~pos:$loc (Record(List.rev fields, Some e)) }

expr_or_bare_tuple:
  | x = expr
    { x }
  | es = tuple(expr)
    { mkexp ~pos:$loc (Tuple (List.rev es)) }

expr_ctor_args:
  | (* empty *)
    { None }
  | LPAREN e = expr_or_bare_tuple RPAREN
    { Some e }
  | e = expr_record
    { Some e }

match_case:
  | BAR p = pat EQUALGT e = expr
    { (p, e) }

expr_arg:
  | e = expr
    { (Asttypes.Nolabel, e) }
  | TILDE name = LIDENT
    { (Asttypes.Labelled name, mkexp ~pos:$loc
        (Variable (mkloc ~pos:$loc (Lident name)))) }
  | TILDE name = LIDENT EQUAL e = expr
    { (Asttypes.Labelled name, e) }
  | QUESTION name = LIDENT
    { (Asttypes.Optional name, mkexp ~pos:$loc
        (Variable (mkloc ~pos:$loc (Lident name)))) }
  | QUESTION name = LIDENT EQUAL e = expr
    { (Asttypes.Optional name, e) }

expr_arg_list:
  | (* empty *)
    { [Nolabel, mkexp ~pos:$loc (Ctor (mkloc ~pos:$loc (Lident "()"), None))] }
  | e = expr_arg
    { [e] }
  | es = expr_arg_list COMMA e = expr_arg
    { e :: es }

pat_arg:
  | p = pat
    { (Asttypes.Nolabel, p) }
  | TILDE name = as_loc(LIDENT)
    { (Asttypes.Labelled name.txt, mkpat ~pos:$loc (PVariable name)) }
  | TILDE name = as_loc(LIDENT) COLON typ = type_expr
    { ( Asttypes.Labelled name.txt
      , mkpat ~pos:$loc
          (PConstraint (mkpat ~pos:$loc(name) (PVariable name), typ)) ) }

pat_arg_opt:
  | p = pat_arg
    { p }
  | QUESTION name = as_loc(lident)
    { (Asttypes.Optional name.txt, mkpat ~pos:$loc (PVariable name)) }
  | QUESTION name = as_loc(lident) COLON typ = type_expr
    { ( Asttypes.Optional name.txt
      , mkpat ~pos:$loc
          (PConstraint (mkpat ~pos:$loc(name) (PVariable name), typ)) ) }

function_body:
 | EQUALGT LBRACE body = block RBRACE
   { body }
 | err = err
   { raise (Error (err, Fun_no_fat_arrow)) }

function_from_args:
  | p = pat_arg_opt RPAREN body = function_body
    { let (label, p) = p in
      mkexp ~pos:$loc (Fun (label, p, body, Explicit)) }
  | p = pat_arg_opt RPAREN COLON typ = type_expr body = function_body
    { let (label, p) = p in
      mkexp ~pos:$loc (Fun (label, p, mkexp ~pos:$loc(typ)
        (Constraint (body, typ)), Explicit)) }
  | p = pat_arg_opt COMMA f = function_from_args
    { let (label, p) = p in
      mkexp ~pos:$loc (Fun (label, p, f, Explicit)) }
  | TYPE t = as_loc(lident) RPAREN body = function_body
    { mkexp ~pos:$loc (Newtype (t, body)) }
  | TYPE t = as_loc(lident) COMMA f = function_from_args
    { mkexp ~pos:$loc (Newtype (t, f)) }
  | pat_arg_opt RPAREN err = err
    { raise (Error (err, Fun_no_fat_arrow)) }

function_from_implicit_args:
  | p = pat_arg RBRACE LPAREN f = function_from_args
    { let (label, p) = p in
      mkexp ~pos:$loc (Fun (label, p, f, Implicit)) }
  | p = pat_arg RBRACE EQUALGT LBRACE body = block RBRACE
    { let (label, p) = p in
      mkexp ~pos:$loc (Fun (label, p, body, Implicit)) }
  | p = pat_arg RBRACE COLON typ = type_expr EQUALGT LBRACE body = block RBRACE
    { let (label, p) = p in
      mkexp ~pos:$loc (Fun (label, p, mkexp ~pos:$loc(typ)
        (Constraint (body, typ)), Implicit)) }
  | p = pat_arg COMMA f = function_from_implicit_args
    { let (label, p) = p in
      mkexp ~pos:$loc (Fun (label, p, f, Implicit)) }
  | pat_arg RBRACE err = err
    { raise (Error (err, Fun_no_fat_arrow)) }

block:
  | e = expr SEMI
    { e }
  | e1 = expr SEMI rest = block
    { mkexp ~pos:$loc (Seq (e1, rest)) }
  | LET x = pat EQUAL lhs = expr SEMI rhs = block
    { mkexp ~pos:$loc (Let (x, lhs, rhs)) }
  | LET pat EQUAL expr err = err
    { raise (Error (err, Missing_semi)) }
  | expr err = err
    { raise (Error (err, Missing_semi)) }

pat_field:
  | x = record_field(longident(lident, UIDENT), pat)
    { x }
  | x = as_loc(longident(lident, UIDENT))
    { (x, mkpat ~pos:$loc (PVariable (lid_last x))) }

pat_record:
  | LBRACE fields = list(pat_field, COMMA) RBRACE
    { mkpat ~pos:$loc (PRecord (List.rev fields)) }

pat_ctor_args:
  | (* empty *)
    { None }
  | LPAREN p = pat_or_bare_tuple RPAREN
    { Some p }
  | p = pat_record
    { Some p }

pat_no_bar:
  | UNDERSCORE
    { mkpat ~pos:$loc PAny }
  | LPAREN p = pat_or_bare_tuple RPAREN
    { p }
  | LBRACKET ps = list(pat, COMMA) RBRACKET
    { List.fold
        ~init:(mkpat ~pos:$loc (PCtor (mkloc ~pos:$loc (Lident "[]"), None)))
        ps ~f:(fun acc p -> conspat ~pos:$loc p acc) }
  | hd = pat_no_bar COLONCOLON tl = pat_no_bar
    { conspat ~pos:$loc hd tl }
  | p = pat_no_bar COLON typ = type_expr
    { mkpat ~pos:$loc (PConstraint (p, typ)) }
  | x = as_loc(val_ident)
    { mkpat ~pos:$loc (PVariable x) }
  | i = INT
    { mkpat ~pos:$loc (PInt i) }
  | p = pat_record
    { p }
  | id = as_loc(longident(ctor_ident, UIDENT)) args = pat_ctor_args
    { mkpat ~pos:$loc (PCtor (id, args)) }

pat:
  | p = pat_no_bar
    { p }
  | p1 = pat_no_bar BAR p2 = pat
    { mkpat ~pos:$loc (POr (p1, p2)) }

pat_or_bare_tuple:
  | x = pat
    { x }
  | ps = tuple(pat)
    { mkpat ~pos:$loc (PTuple (List.rev ps)) }

simple_type_expr:
  | UNDERSCORE
    { mktyp ~pos:$loc (Tvar (None, Explicit)) }
  | QUOT x = as_loc(lident)
    { mktyp ~pos:$loc (Tvar (Some x, Explicit)) }
  | t = decl_type_expr
    { t }
  | LPAREN x = type_expr RPAREN
    { x }
  | LPAREN xs = tuple(type_expr) RPAREN
    { mktyp ~pos:$loc (Ttuple (List.rev xs)) }

%inline type_arrow_label:
  | (* Empty *)
    { Asttypes.Nolabel }
  | name = lident COLON
    { Asttypes.Labelled name }

type_expr:
  | x = simple_type_expr
    { x }
  | label = type_arrow_label x = simple_type_expr DASHGT y = type_expr
    { mktyp ~pos:$loc (Tarrow (x, y, Explicit, label)) }
  | QUESTION name = lident COLON x = simple_type_expr DASHGT y = type_expr
    { mktyp ~pos:$loc (Tarrow (x, y, Explicit, Asttypes.Optional name)) }
  | label = type_arrow_label LBRACE x = simple_type_expr RBRACE DASHGT y = type_expr
    { mktyp ~pos:$loc (Tarrow (x, y, Implicit, label)) }

list(X, SEP):
  | xs = list(X, SEP) SEP x = X
    { x :: xs }
  | x = X
    { [ x ] }

tuple(X):
  | xs = tuple(X) COMMA x = X
    { x :: xs }
  | x1 = X COMMA x2 = X
    { [x2; x1] }

%inline as_loc(X): x = X
  { mkloc x ~pos:($symbolstartpos, $endpos) }

%inline maybe(X):
  | (* empty *)
    { None }
  | x = X
    { Some x }

longident(X, M):
  | x = X
    { Lident x }
  | path = longident(M, M) DOT x = X
    { Ldot (path, x) }

%inline err : _x = error
  { Loc.of_pos ($symbolstartpos, $endpos) }<|MERGE_RESOLUTION|>--- conflicted
+++ resolved
@@ -396,13 +396,10 @@
     { mkexp ~pos:$loc (Match (e, List.rev rev_cases)) }
   | id = as_loc(longident(ctor_ident, UIDENT)) args = expr_ctor_args
     { mkexp ~pos:$loc (Ctor (id, args)) }
-<<<<<<< HEAD
+  | HANDLER LBRACE rev_cases = list(match_case, {}) RBRACE
+    { mkexp ~pos:$loc (Handler (List.rev rev_cases)) }
   | PROVER LBRACE x = block RBRACE
     { mkexp ~pos:$loc (Prover x) }
-=======
-  | HANDLER LBRACE rev_cases = list(match_case, {}) RBRACE
-    { mkexp ~pos:$loc (Handler (List.rev rev_cases)) }
->>>>>>> e8054d2f
 
 expr_record:
   | LBRACE fields = list(expr_field, COMMA) RBRACE
