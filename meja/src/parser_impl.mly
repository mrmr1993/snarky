%{
module List = Core_kernel.List
module Loc = Ast_build.Loc
open Location
open Asttypes
open Ast_types
open Parsetypes
open Longident
open Parser_errors

let lid_last x = mkloc (last x.txt) x.loc

let mkloc ~pos x = mkloc x (Loc.of_pos pos)

let mktyp ~pos d = {type_desc= d; type_id= -1; type_loc= Loc.of_pos pos}
let mkpat ~pos d = {pat_desc= d; pat_loc= Loc.of_pos pos; pat_type= Type0.none}
let mkexp ~pos d = {exp_desc= d; exp_loc= Loc.of_pos pos; exp_type= Type0.none}
let mkstmt ~pos d = {stmt_desc= d; stmt_loc= Loc.of_pos pos}
let mksig ~pos d = {sig_desc= d; sig_loc= Loc.of_pos pos}
let mkmod ~pos d = {mod_desc= d; mod_loc= Loc.of_pos pos}
let mkmty ~pos d = {msig_desc= d; msig_loc= Loc.of_pos pos}

let conspat ~pos hd tl =
  mkpat ~pos (PCtor
    ( mkloc ~pos (Lident "::"), Some (mkpat ~pos (PTuple [hd; tl]))))

let consexp ~pos hd tl =
  mkexp ~pos (Ctor
    ( mkloc ~pos (Lident "::"), Some (mkexp ~pos (Tuple [hd; tl]))))
%}
%token <string> FIELD
%token <int> INT
%token <bool> BOOL
%token <string> STRING
%token <string> LIDENT
%token <string> UIDENT
%token FUN
%token LET
%token INSTANCE
%token TRUE
%token FALSE
%token SWITCH
%token TYPE
%token MODULE
%token OPEN
%token REQUEST
%token WITH
%token HANDLER
%token PROVER
%token SEMI
%token LBRACE
%token RBRACE
%token LPAREN
%token RPAREN
%token LBRACKET
%token RBRACKET
%token TILDE
%token QUESTION
%token DASHGT
%token EQUALGT
%token PLUSEQUAL
%token EQUAL
%token COLON
%token COLONCOLON
%token COMMA
%token UNDERSCORE
%token BAR
%token QUOT
%token DOTDOTDOT
%token DOTDOT
%token DOT
%token MINUS
%token <string> COMMENT
%token <string> PREFIXOP
%token <string> INFIXOP0
%token <string> INFIXOP1
%token <string> INFIXOP2
%token <string> INFIXOP3
%token <string> INFIXOP4
%token EOF

%token EOL

%left     INFIXOP0 EQUAL
%right    INFIXOP1
%right    COLONCOLON
%left     MINUS INFIXOP2 PLUSEQUAL
%left     INFIXOP3
%right    INFIXOP4
%nonassoc above_infix
%right    DASHGT
%nonassoc LPAREN

%start implementation
%type <Parsetypes.statement list> implementation

%start interface
%type <Parsetypes.signature_item list> interface

%start alias_interface
%type <Parsetypes.alias_statement list> alias_interface

%%

%inline lident:
  | l = LIDENT
    { l }
  | REQUEST
    { "request" }
  | HANDLER
    { "handler" }

implementation:
  | s = structure EOF
    { s }

interface:
  | s = signature EOF
    { s }

alias_interface:
  | s = alias EOF
    { s }

file(item):
  | (* Empty *)
    { [] }
  | s = item
    { [s] }
  | s = item SEMI rest = file(item)
    { s :: rest }
  | item err = err
    { raise (Error (err, Missing_semi)) }

structure:
  | s = file(structure_item)
    { s }

signature:
  | s = file(signature_item)
    { s }

structure_item:
  | LET x = pat EQUAL e = expr
    { mkstmt ~pos:$loc (Value (x, e)) }
  | INSTANCE x = as_loc(val_ident) EQUAL e = expr
    { mkstmt ~pos:$loc (Instance (x, e)) }
  | TYPE x = decl_type(lident) k = type_kind
    { let (x, args, _var_length) = x in
      mkstmt ~pos:$loc (TypeDecl
        { tdec_ident= x
        ; tdec_params= args
        ; tdec_implicit_params= []
        ; tdec_desc= k
        ; tdec_loc= Loc.of_pos $loc }) }
  | MODULE x = as_loc(UIDENT) EQUAL m = module_expr
    { mkstmt ~pos:$loc (Module (x, m)) }
  | MODULE TYPE x = as_loc(UIDENT) EQUAL m = module_sig
    { mkstmt ~pos:$loc (ModType (x, m)) }
  | OPEN x = as_loc(longident(UIDENT, UIDENT))
    { mkstmt ~pos:$loc (Open x) }
  | TYPE x = decl_type(type_lident) PLUSEQUAL
    maybe(BAR) ctors = list(ctor_decl, BAR)
    { let (x, params, var_length) = x in
      mkstmt ~pos:$loc (TypeExtension
<<<<<<< HEAD
        ( {var_length; var_ident= x; var_params= params; var_implicit_params= []}
        , ctors)) }
=======
        ( {var_ident= x; var_params= params; var_implicit_params= []}
        , List.rev ctors)) }
>>>>>>> 05d4a77b
  | REQUEST LPAREN arg = type_expr RPAREN x = ctor_decl handler = maybe(default_request_handler)
    { mkstmt ~pos:$loc (Request (arg, x, handler)) }

signature_item:
  | LET x = as_loc(val_ident) COLON typ = type_expr
    { mksig ~pos:$loc (SValue (x, typ)) }
  | INSTANCE x = as_loc(val_ident) COLON typ = type_expr
    { mksig ~pos:$loc (SInstance (x, typ)) }
  | TYPE x = decl_type(lident) k = type_kind
    { let (x, args, _var_length) = x in
      mksig ~pos:$loc (STypeDecl
        { tdec_ident= x
        ; tdec_params= args
        ; tdec_implicit_params= []
        ; tdec_desc= k
        ; tdec_loc= Loc.of_pos $loc }) }
  | MODULE x = as_loc(UIDENT) COLON m = module_sig
    { mksig ~pos:$loc (SModule (x, m)) }
  | MODULE x = as_loc(UIDENT)
    { mksig ~pos:$loc (SModule (x, mkmty ~pos:$loc SigAbstract)) }
  | MODULE TYPE x = as_loc(UIDENT) EQUAL m = module_sig
    { mksig ~pos:$loc (SModType (x, m)) }
  | OPEN x = as_loc(longident(UIDENT, UIDENT))
    { mksig ~pos:$loc (SOpen x) }
  | TYPE x = decl_type(type_lident) PLUSEQUAL
    maybe(BAR) ctors = list(ctor_decl, BAR)
    { let (x, params, var_length) = x in
      mksig ~pos:$loc (STypeExtension
        ( {var_length; var_ident= x; var_params= params; var_implicit_params= [] }
        , ctors)) }
  | REQUEST LPAREN arg = type_expr RPAREN x = ctor_decl
    { mksig ~pos:$loc (SRequest (arg, x)) }

alias:
  | x = file(alias_statement)
    { x }

alias_statement:
  | LET x = as_loc(val_ident) EQUAL lid = as_loc(longident(val_ident, UIDENT))
    { AValue (x, lid) }
  | INSTANCE x = as_loc(val_ident) EQUAL lid = as_loc(longident(val_ident, UIDENT))
    { AInstance (x, lid) }
  | TYPE x = as_loc(val_ident) EQUAL lid = as_loc(longident(val_ident, UIDENT))
    { ATypeDecl (x, lid) }
  | MODULE x = as_loc(UIDENT) m = alias_module
    { AModule (x, m) }
  | TYPE UNDERSCORE PLUSEQUAL lid = as_loc(longident(ctor_ident, UIDENT))
    { ATypeExtension lid }

%inline alias_module:
  | EQUAL LBRACE alias = alias RBRACE
    { AModStructure(alias) }

default_request_handler:
  | WITH HANDLER p = pat_ctor_args EQUALGT LBRACE body = block RBRACE
    { (p, body) }

module_expr:
  | LBRACE s = structure RBRACE
    { mkmod ~pos:$loc (Structure s) }
  | x = as_loc(longident(UIDENT, UIDENT))
    { mkmod ~pos:$loc (ModName x) }

module_sig:
  | LBRACE s = signature RBRACE
    { mkmty ~pos:$loc (Signature s) }
  | x = as_loc(longident(UIDENT, UIDENT))
    { mkmty ~pos:$loc (SigName x) }

%inline decl_type(X):
  | x = as_loc(X)
    { (x, [], None) }
  | x = as_loc(X) LBRACKET n = INT RBRACKET LPAREN args = list(type_expr, COMMA) RPAREN
    { (x, List.rev args, Some n) }
  | x = as_loc(X) LPAREN args = list(type_expr, COMMA) RPAREN
    { (x, List.rev args, None) }

decl_type_expr:
  | x = decl_type(longident(lident, UIDENT))
    { let (x, params, var_length) = x in
      mktyp ~pos:$loc
        (Tctor {var_length; var_ident= x; var_params= params; var_implicit_params= []}) }

record_field(ID, EXP):
  | id = as_loc(ID) COLON t = EXP
    { (id, t) }

field_decl:
  | x = record_field(lident, type_expr)
    { let (fld_ident, fld_type) = x in
      { fld_ident; fld_type; fld_loc= Loc.of_pos $loc } }

type_kind:
  | (* empty *)
    { TAbstract }
  | EQUAL k = type_kind_body
    { k }

type_kind_body:
  | t = type_expr
    { TAlias t }
  | LBRACE fields = list(field_decl, COMMA) RBRACE
    { TRecord (List.rev fields) }
  | maybe(BAR) ctors = list(ctor_decl, BAR)
    { TVariant (List.rev ctors) }
  | DOTDOT
    { TOpen }

ctor_decl_args:
  | (* empty *)
    { Ctor_tuple [] }
  | LPAREN rev_args = list(type_expr, COMMA) RPAREN
    { Ctor_tuple (List.rev rev_args) }
  | LBRACE fields = list(field_decl, COMMA) RBRACE
    { Ctor_record (0, List.rev fields) }

%inline type_lident:
  | id = lident
    { Lident id }
  | m = longident(UIDENT, UIDENT) DOT id = lident
    { Ldot (m, id) }

%inline ctor_ident:
  | id = UIDENT
    { id }
  | LPAREN RPAREN
    { "()" }
  | TRUE
    { "true" }
  | FALSE
    { "false" }
  | LBRACKET RBRACKET
    { "[]" }
  | LPAREN COLONCOLON RPAREN
    { "::" }

infix_operator:
  | op = INFIXOP0 { op }
  | EQUAL         { "=" }
  | op = INFIXOP1 { op }
  | MINUS         { "-" }
  | op = INFIXOP2 { op }
  | PLUSEQUAL     { "+=" }
  | op = INFIXOP3 { op }
  | op = INFIXOP4 { op }

operator:
    op = PREFIXOP
    { op }
  | op = infix_operator
    { op }

val_ident:
  | id = lident
    { id }
  | LPAREN op = operator RPAREN
    { op }
  | LPAREN operator err = err
    { raise (Error (err, Expecting "operator")) }
  | LPAREN err = err
    { raise (Error (err, Expecting ")")) }

val_longident:
  | x = longident (val_ident, UIDENT)
    { x }

ctor_decl:
  | id = as_loc(ctor_ident) args = ctor_decl_args
    return_typ = maybe(COLON t = decl_type_expr { t })
    { { ctor_ident= id
      ; ctor_args= args
      ; ctor_ret= return_typ
      ; ctor_loc= Loc.of_pos $loc } }

expr_field:
  | x = record_field(longident(lident, UIDENT), expr)
    { x }
  | x = as_loc(longident(lident, UIDENT))
    { (x, mkexp ~pos:$loc (Variable (mk_lid (lid_last x)))) }

simpl_expr:
  | x = as_loc(val_longident)
    { mkexp ~pos:$loc (Variable x) }
  | x = INT
    { mkexp ~pos:$loc (Literal (Int x)) }
  | x = BOOL
    { mkexp ~pos:$loc (Literal (Bool x)) }
  | x = FIELD
    { mkexp ~pos:$loc (Literal (Field x)) }
  | LPAREN e = expr_or_bare_tuple RPAREN
    { e }
  | LBRACKET es = list(expr, COMMA) RBRACKET
    { List.fold
        ~init:(mkexp ~pos:$loc (Ctor (mkloc ~pos:$loc (Lident "[]"), None)))
        es ~f:(fun acc e -> consexp ~pos:$loc e acc) }
  | LBRACE es = block RBRACE
    { es }
  | e = expr_record
    { e }
  | e = simpl_expr DOT field = as_loc(longident(lident, UIDENT))
    { mkexp ~pos:$loc (Field (e, field)) }
  | s = STRING
    { mkexp ~pos:$loc (Literal (String s)) }
  (*| REQUEST id = as_loc(longident(ctor_ident, UIDENT)) args = expr_ctor_args
    { mkexp ~pos:$loc (MakeRequest (mkexp ~pos:$loc (Ctor (id, args)))) }*)
  | REQUEST LBRACE e = block RBRACE
    { mkexp ~pos:$loc (MakeRequest e) }

expr:
  | x = simpl_expr
    { x }
  | LPAREN x = simpl_expr COLON typ = type_expr RPAREN
    { mkexp ~pos:$loc (Constraint (x, typ)) }
  | FUN LPAREN RPAREN EQUALGT LBRACE body = block RBRACE
    { let unit_pat =
        mkpat ~pos:$loc (PCtor (mkloc (Lident "()") ~pos:$loc, None))
      in
      mkexp ~pos:$loc (Fun (Nolabel, unit_pat, body, Explicit)) }
  | FUN LPAREN f = function_from_args
    { f }
  | FUN LBRACE f = function_from_implicit_args
    { f }
  | f = expr LPAREN es = expr_arg_list RPAREN
    { mkexp ~pos:$loc (Apply (f, List.rev es)) }
  | hd = expr COLONCOLON tl = expr
    { consexp ~pos:$loc hd tl }
  | e1 = expr op = infix_operator e2 = expr %prec above_infix
    { let op = mkloc (Lident op) ~pos:$loc(op) in
      mkexp ~pos:$loc
        (Apply (mkexp ~pos:$loc (Variable op), [Nolabel, e1; Nolabel, e2])) }
  | op = PREFIXOP e = expr
    { let op = mkloc (Lident op) ~pos:$loc(op) in
      mkexp ~pos:$loc (Apply (mkexp ~pos:$loc (Variable op), [Nolabel, e])) }
  | _op = MINUS e = expr
    { let op = mkloc (Lident "~-") ~pos:$loc(_op) in
      mkexp ~pos:$loc (Apply (mkexp ~pos:$loc (Variable op), [Nolabel, e])) }
  | SWITCH LPAREN e = expr_or_bare_tuple RPAREN LBRACE rev_cases = list(match_case, {}) RBRACE
    { mkexp ~pos:$loc (Match (e, List.rev rev_cases)) }
  | id = as_loc(longident(ctor_ident, UIDENT)) args = expr_ctor_args
    { mkexp ~pos:$loc (Ctor (id, args)) }
  | HANDLER LBRACE rev_cases = list(match_case, {}) RBRACE
    { mkexp ~pos:$loc (Handler (List.rev rev_cases)) }
  | PROVER LBRACE x = block RBRACE
    { mkexp ~pos:$loc (Prover x) }
  | x = as_loc(longident(UIDENT, UIDENT)) DOT LBRACKET e = expr RBRACKET
    { mkexp ~pos:$loc (LetOpen (x, e)) }
  | x = as_loc(longident(UIDENT, UIDENT)) DOT LBRACE e = block RBRACE
    { mkexp ~pos:$loc (LetOpen (x, e)) }

expr_record:
  | LBRACE fields = list(expr_field, COMMA) RBRACE
    { mkexp ~pos:$loc (Record(List.rev fields, None)) }
  | LBRACE DOTDOTDOT e = expr COMMA fields = list(expr_field, COMMA) RBRACE
    { mkexp ~pos:$loc (Record(List.rev fields, Some e)) }

expr_or_bare_tuple:
  | x = expr
    { x }
  | es = tuple(expr)
    { mkexp ~pos:$loc (Tuple (List.rev es)) }

expr_ctor_args:
  | (* empty *)
    { None }
  | LPAREN e = expr_or_bare_tuple RPAREN
    { Some e }
  | e = expr_record
    { Some e }

match_case:
  | BAR p = pat EQUALGT e = expr
    { (p, e) }

expr_arg:
  | e = expr
    { (Asttypes.Nolabel, e) }
  | TILDE name = lident
    { (Asttypes.Labelled name, mkexp ~pos:$loc
        (Variable (mkloc ~pos:$loc (Lident name)))) }
  | TILDE name = lident EQUAL e = expr
    { (Asttypes.Labelled name, e) }
  | QUESTION name = lident
    { (Asttypes.Optional name, mkexp ~pos:$loc
        (Variable (mkloc ~pos:$loc (Lident name)))) }
  | QUESTION name = lident EQUAL e = expr
    { (Asttypes.Optional name, e) }

expr_arg_list:
  | (* empty *)
    { [Nolabel, mkexp ~pos:$loc (Ctor (mkloc ~pos:$loc (Lident "()"), None))] }
  | e = expr_arg
    { [e] }
  | es = expr_arg_list COMMA e = expr_arg
    { e :: es }

pat_arg:
  | p = pat
    { (Asttypes.Nolabel, p) }
  | TILDE name = as_loc(LIDENT)
    { (Asttypes.Labelled name.txt, mkpat ~pos:$loc (PVariable name)) }
  | TILDE name = as_loc(LIDENT) COLON typ = type_expr
    { ( Asttypes.Labelled name.txt
      , mkpat ~pos:$loc
          (PConstraint (mkpat ~pos:$loc(name) (PVariable name), typ)) ) }

pat_arg_opt:
  | p = pat_arg
    { p }
  | QUESTION name = as_loc(lident)
    { (Asttypes.Optional name.txt, mkpat ~pos:$loc (PVariable name)) }
  | QUESTION name = as_loc(lident) COLON typ = type_expr
    { ( Asttypes.Optional name.txt
      , mkpat ~pos:$loc
          (PConstraint (mkpat ~pos:$loc(name) (PVariable name), typ)) ) }

function_body:
 | EQUALGT LBRACE body = block RBRACE
   { body }
 | err = err
   { raise (Error (err, Fun_no_fat_arrow)) }

function_from_args:
  | p = pat_arg_opt RPAREN body = function_body
    { let (label, p) = p in
      mkexp ~pos:$loc (Fun (label, p, body, Explicit)) }
  | p = pat_arg_opt RPAREN COLON typ = type_expr body = function_body
    { let (label, p) = p in
      mkexp ~pos:$loc (Fun (label, p, mkexp ~pos:$loc(typ)
        (Constraint (body, typ)), Explicit)) }
  | p = pat_arg_opt COMMA f = function_from_args
    { let (label, p) = p in
      mkexp ~pos:$loc (Fun (label, p, f, Explicit)) }
  | TYPE t = as_loc(lident) RPAREN body = function_body
    { mkexp ~pos:$loc (Newtype (t, body)) }
  | TYPE t = as_loc(lident) COMMA f = function_from_args
    { mkexp ~pos:$loc (Newtype (t, f)) }
  | pat_arg_opt RPAREN err = err
    { raise (Error (err, Fun_no_fat_arrow)) }

function_from_implicit_args:
  | p = pat_arg RBRACE LPAREN f = function_from_args
    { let (label, p) = p in
      mkexp ~pos:$loc (Fun (label, p, f, Implicit)) }
  | p = pat_arg RBRACE EQUALGT LBRACE body = block RBRACE
    { let (label, p) = p in
      mkexp ~pos:$loc (Fun (label, p, body, Implicit)) }
  | p = pat_arg RBRACE COLON typ = type_expr EQUALGT LBRACE body = block RBRACE
    { let (label, p) = p in
      mkexp ~pos:$loc (Fun (label, p, mkexp ~pos:$loc(typ)
        (Constraint (body, typ)), Implicit)) }
  | p = pat_arg COMMA f = function_from_implicit_args
    { let (label, p) = p in
      mkexp ~pos:$loc (Fun (label, p, f, Implicit)) }
  | pat_arg RBRACE err = err
    { raise (Error (err, Fun_no_fat_arrow)) }

block:
  | e = expr SEMI
    { e }
  | e1 = expr SEMI rest = block
    { mkexp ~pos:$loc (Seq (e1, rest)) }
  | LET x = pat EQUAL lhs = expr SEMI rhs = block
    { mkexp ~pos:$loc (Let (x, lhs, rhs)) }
  | LET pat EQUAL expr err = err
    { raise (Error (err, Missing_semi)) }
  | expr err = err
    { raise (Error (err, Missing_semi)) }

pat_field:
  | x = record_field(longident(lident, UIDENT), pat)
    { x }
  | x = as_loc(longident(lident, UIDENT))
    { (x, mkpat ~pos:$loc (PVariable (lid_last x))) }

pat_record:
  | LBRACE fields = list(pat_field, COMMA) RBRACE
    { mkpat ~pos:$loc (PRecord (List.rev fields)) }

pat_ctor_args:
  | (* empty *)
    { None }
  | LPAREN p = pat_or_bare_tuple RPAREN
    { Some p }
  | p = pat_record
    { Some p }

pat_no_bar:
  | UNDERSCORE
    { mkpat ~pos:$loc PAny }
  | LPAREN p = pat_or_bare_tuple RPAREN
    { p }
  | LBRACKET ps = list(pat, COMMA) RBRACKET
    { List.fold
        ~init:(mkpat ~pos:$loc (PCtor (mkloc ~pos:$loc (Lident "[]"), None)))
        ps ~f:(fun acc p -> conspat ~pos:$loc p acc) }
  | hd = pat_no_bar COLONCOLON tl = pat_no_bar
    { conspat ~pos:$loc hd tl }
  | p = pat_no_bar COLON typ = type_expr
    { mkpat ~pos:$loc (PConstraint (p, typ)) }
  | x = as_loc(val_ident)
    { mkpat ~pos:$loc (PVariable x) }
  | i = INT
    { mkpat ~pos:$loc (PInt i) }
  | p = pat_record
    { p }
  | id = as_loc(longident(ctor_ident, UIDENT)) args = pat_ctor_args
    { mkpat ~pos:$loc (PCtor (id, args)) }

pat:
  | p = pat_no_bar
    { p }
  | p1 = pat_no_bar BAR p2 = pat
    { mkpat ~pos:$loc (POr (p1, p2)) }

pat_or_bare_tuple:
  | x = pat
    { x }
  | ps = tuple(pat)
    { mkpat ~pos:$loc (PTuple (List.rev ps)) }

simple_type_expr:
  | UNDERSCORE
    { mktyp ~pos:$loc (Tvar (None, Explicit)) }
  | QUOT x = as_loc(lident)
    { mktyp ~pos:$loc (Tvar (Some x, Explicit)) }
  | t = decl_type_expr
    { t }
  | LPAREN x = type_expr RPAREN
    { x }
  | LPAREN xs = tuple(type_expr) RPAREN
    { mktyp ~pos:$loc (Ttuple (List.rev xs)) }

%inline type_arrow_label:
  | (* Empty *)
    { Asttypes.Nolabel }
  | name = lident COLON
    { Asttypes.Labelled name }

type_expr:
  | x = simple_type_expr
    { x }
  | label = type_arrow_label x = simple_type_expr DASHGT y = type_expr
    { mktyp ~pos:$loc (Tarrow (x, y, Explicit, label)) }
  | QUESTION name = lident COLON x = simple_type_expr DASHGT y = type_expr
    { mktyp ~pos:$loc (Tarrow (x, y, Explicit, Asttypes.Optional name)) }
  | label = type_arrow_label LBRACE x = simple_type_expr RBRACE DASHGT y = type_expr
    { mktyp ~pos:$loc (Tarrow (x, y, Implicit, label)) }

list(X, SEP):
  | xs = list(X, SEP) SEP x = X
    { x :: xs }
  | x = X
    { [ x ] }

tuple(X):
  | xs = tuple(X) COMMA x = X
    { x :: xs }
  | x1 = X COMMA x2 = X
    { [x2; x1] }

%inline as_loc(X): x = X
  { mkloc x ~pos:($symbolstartpos, $endpos) }

%inline maybe(X):
  | (* empty *)
    { None }
  | x = X
    { Some x }

longident(X, M):
  | x = X
    { Lident x }
  | path = longident(M, M) DOT x = X
    { Ldot (path, x) }

%inline err : _x = error
  { Loc.of_pos ($symbolstartpos, $endpos) }<|MERGE_RESOLUTION|>--- conflicted
+++ resolved
@@ -163,13 +163,8 @@
     maybe(BAR) ctors = list(ctor_decl, BAR)
     { let (x, params, var_length) = x in
       mkstmt ~pos:$loc (TypeExtension
-<<<<<<< HEAD
         ( {var_length; var_ident= x; var_params= params; var_implicit_params= []}
-        , ctors)) }
-=======
-        ( {var_ident= x; var_params= params; var_implicit_params= []}
         , List.rev ctors)) }
->>>>>>> 05d4a77b
   | REQUEST LPAREN arg = type_expr RPAREN x = ctor_decl handler = maybe(default_request_handler)
     { mkstmt ~pos:$loc (Request (arg, x, handler)) }
 
